--- conflicted
+++ resolved
@@ -25,14 +25,9 @@
     "address" : "8 Sentosa Gateway, 0982693",
     "tagged" : [ "amusementPark", "recreation" ]
   }, {
-<<<<<<< HEAD
     "name" : "Yanaka Cemetery Park",
     "countryCode" : "JPN",
-=======
-    "name" : "Japanese Cemetery Park",
-    "countryCode" : "SGP",
     "dateVisited" : "02/05/2016",
->>>>>>> 1ff1e908
     "rating": "3",
     "description" : "Hilly, cherry tree–planted cemetery with graves of renowned artists & actors & a 5-story pagoda.",
     "address" : "7-chōme-5-24 Yanaka, Taito City, Tōkyō-to 110-0001, Japan",
