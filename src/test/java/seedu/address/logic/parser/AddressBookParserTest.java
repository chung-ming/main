--- conflicted
+++ resolved
@@ -136,7 +136,6 @@
     }
 
     @Test
-<<<<<<< HEAD
     public void parseCommand_generate() throws Exception {
         assertTrue(parser.parseCommand(GenerateCommand.COMMAND_WORD) instanceof GenerateCommand);
     }
@@ -144,13 +143,14 @@
     @Test
     public void parseCommand_generateAlias() throws Exception {
         assertTrue(parser.parseCommand(GenerateCommand.COMMAND_ALIAS) instanceof GenerateCommand);
-=======
+    }
+  
+    @Test
     public void parseCommand_searchTags() throws Exception {
         List<String> keywords = Arrays.asList("school", "temple", "airport");
         SearchTagsCommand command = (SearchTagsCommand) parser.parseCommand(SearchTagsCommand.COMMAND_WORD
                 + " " + keywords.stream().collect(Collectors.joining(" ")));
         assertEquals(new SearchTagsCommand(new TagContainsKeywordsPredicate(keywords)), command);
->>>>>>> 87ba2bbb
     }
 
     @Test
