--- conflicted
+++ resolved
@@ -37,19 +37,12 @@
 e.g. typing *`help`* and pressing kbd:[Enter] will open the help window.
 .  Some example commands you can try:
 
-<<<<<<< HEAD
-* *`list`* : lists all contacts
-* **`add`**`n/John Doe p/98765432 e/johnd@example.com a/John street, block 123, #01-01` : adds a contact named `John Doe` to the Address Book.
-* **`delete`**`3` : deletes the 3rd contact shown in the current list
-* *`exit`* : exits the application
-=======
+
 * *`list`* : lists all places
 * **`add`**`n/NUS Computing r/5 d/No Description a/NUS School of Computing, COM1, 13 Computing Drive, 117417` : adds
- a place named
-`NUS Computing` to the Address Book.
+ a place named `NUS Computing` to the Address Book.
 * **`delete`**`3` : deletes the 3rd place shown in the current list
-* *`exit`* : exits the app
->>>>>>> feb753cc
+* *`exit`* : exits the application
 
 .  Refer to <<Features>> for details of each command.
 
@@ -352,15 +345,10 @@
 
 == Command Summary
 
-<<<<<<< HEAD
 Below is a summarized list of all the acceptable commands that TravelBuddy supports:
 
-* *Add* `add n/NAME p/PHONE_NUMBER d/DESCRIPTION a/ADDRESS [t/TAG]...` +
-e.g. `add n/James Ho p/22224444 d/No description a/123, Clementi Rd, 1234665 t/friend t/colleague`
-=======
 * *Add* `add n/NAME r/RATING d/DESCRIPTION a/ADDRESS [t/TAG]...` +
 e.g. `add n/NUS Computing r/5 d/No description a/NUS School of Computing, COM1, 13 Computing Drive, 117417 t/school`
->>>>>>> feb753cc
 * *Clear* : `clear`
 * *Delete* : `delete INDEX` +
 e.g. `delete 3`
