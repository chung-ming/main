= TravelBuddy - Developer Guide
:site-section: DeveloperGuide
:toc:
:toc-title:
:toc-placement: preamble
:sectnums:
:imagesDir: images
:stylesDir: stylesheets
:sourceDir: ../src/main/java
:xrefstyle: full
:experimental:
ifdef::env-github[]
:tip-caption: :bulb:
:note-caption: :information_source:
:important-caption: :heavy_exclamation_mark:
:caution-caption: :fire:
:warning-caption: :warning:
endif::[]
:repoURL: https://github.com/CS2103-AY1819S2-W11-3/main
:source-highlighter: rouge

By: `CS2103T W11-3 Team`      Since: `Feb 2019`      Licence: `MIT`

== Introduction

Welcome to *TravelBuddy*'s Developer Guide, put together by Chung Ming, Prem, Niven and Shaun. In this guide, you will
 find all the relevant information to get you familiarize with TravelBuddy's design and implementation.

== Setting Up

Before we begin, here is a quick guide on how you can set up your machine to optimize the performance of TravelBuddy.

=== Prerequisites

There are two installations that you need to take note of. They are:

* *Install JDK version `9` or later*
+
[WARNING]
For Windows developers, <<jdk, Java>> version `10` will fail to run tests in headless mode due to a https://github.com/javafxports/openjdk-jfx/issues/66[JavaFX bug]. Therefore, we strongly encourage all Windows developers to stick with JDK version `9`.

* *Install IntelliJ IDE*
[NOTE]
By default, <<ide, IntelliJ>> already has both Gradle and JavaFX plugins installed. As TravelBuddy will be making use of them, please do not disable them. If you have disabled them, go to `File` > `Settings` > `Plugins` to re-enable them.


=== Setting Up the Project in Your Computer

For this section, we will integrate JDK, IntelliJ and GitHub with TravelBuddy, before compiling it using Gradle. The steps are listed below:

. Go to this repo, fork it first before cloning it. Fork it again to your computer.
. Open IntelliJ (if you are not in the welcome screen, click `File` > `Close Project` to close the existing project dialog first)
. Set up the correct JDK version for Gradle
.. Click `Configure` > `Project Defaults` > `Project Structure`
.. Click `New...` and find the directory of the JDK
. Click `Import Project`
. Locate the `build.gradle` file and select it. Click `OK`
. Click `Open as Project`
. Click `OK` to accept the default settings
. Open a console and run the command `gradlew processResources` (Mac/Linux: `./gradlew processResources`). It should finish with the `BUILD SUCCESSFUL` message. +
This will generate all resources required by the application and tests.
. Open link:{repoURL}/src/main/java/seedu/travel/ui/MainWindow.java[`MainWindow.java`] and check for any code errors
.. Due to an ongoing https://youtrack.jetbrains.com/issue/IDEA-189060[issue] with some of the newer versions of IntelliJ, code errors may be detected even if the project can be built and run successfully
.. To resolve this, place your cursor over any of the code section highlighted in red. Press kbd:[ALT + ENTER], and select `Add '--add-modules=...' to module compiler options` for each error
. Repeat this for the test folder as well (e.g. check link:{repoURL}/src/test/java/seedu/travel/ui/HelpWindowTest.java[`HelpWindowTest.java`] for code errors, and if so, resolve it the same way)

=== Verifying the Setup

. Run the `seedu.travel.MainApp` and try a few commands
. <<Testing,Run the tests>> to ensure they all pass.

=== Configurations to do Before Writing Code

==== Configuring the Coding Style

This project follows the https://github.com/oss-generic/process/blob/master/docs/CodingStandards.adoc[OSS-Generic Java Coding Standard]. IntelliJ's default style is mostly compliant with ours but it uses a different import order from ours. To rectify,

. Go to `File` > `Settings...` (Windows/Linux), or `IntelliJ IDEA` > `Preferences...` (macOS)
. Select `Editor` > `Code Style` > `Java`
. Click on the `Imports` tab to set the order

* For `Class count to use import with '\*'` and `Names count to use static import with '*'`: Set to `999` to prevent IntelliJ from contracting the import statements
* For `Import Layout`: The order is `import static all other imports`, `import java.\*`, `import javax.*`, `import org.\*`, `import com.*`, `import all other imports`. Add a `<blank line>` between each `import`

Optionally, you can follow the <<UsingCheckstyle#, UsingCheckstyle.adoc>> document to configure Intellij to check style-compliance as you write code.

==== Setting Up CI

Set up Travis to perform Continuous Integration (CI) for your fork. See <<UsingTravis#, UsingTravis.adoc>> to learn how to set it up.

After setting up Travis, you can optionally set up coverage reporting for your team fork (see <<UsingCoveralls#, UsingCoveralls.adoc>>).

[NOTE]
Coverage reporting could be useful for a team repository that hosts the final version but it is not that useful for your personal fork.

Optionally, you can set up AppVeyor as a second CI (see <<UsingAppVeyor#, UsingAppVeyor.adoc>>).

[NOTE]
Having both Travis and AppVeyor ensures your App works on both Unix-based platforms and Windows-based platforms (Travis is Unix-based and AppVeyor is Windows-based)

==== Getting started with coding

When you are ready to start coding, get some sense of the overall design by reading <<Design-Architecture>>.

== Design

This section provides a high-level overview of overall architecture of TravelBuddy,
including the design and structure of components and their constituent classes.

[[Design-Architecture]]
=== Architecture

[[ArchitectureDiagram]]
[reftext="Figure 3.1.1"]
[caption="Figure 3.1.1: "]
.Architecture Diagram
image::Architecture.png[width="600"]

<<ArchitectureDiagram>> above explains the high-level design of TravelBuddy. Given below is a quick overview of each component.

[TIP]
The `.pptx` files used to create diagrams in this document can be found in the
link:{repoURL}/tree/master/docs/diagrams/[diagrams] folder. To update a diagram, modify the diagram in the pptx file,
select the objects of the diagram, and choose `Save as picture`.

`Main` has only one class called link:{repoURL}/tree/master/src/main/java/seedu/travel/MainApp.java[`MainApp`]. It is responsible for,

* At app launch: Initializes the components in the correct sequence, and connects them up with each other.
* At shut down: Shuts down the components and invokes cleanup method where necessary.

<<Design-Commons,*`Commons`*>> represents a collection of classes used by multiple other components.
The following class plays an important role at the architecture level:

* `LogsCenter` : Used by many classes to write log messages to TravelBuddy's log file.

The rest of TravelBuddy consists of four components.




* <<Design-Ui,*`UI`*>>: The User Interface (UI) of the App.

* <<Design-Logic,*`Logic`*>>: The command executor.
* <<Design-Model,*`Model`*>>: Holds the data of TravelBuddy in-memory.
* <<Design-Storage,*`Storage`*>>: Reads data from, and writes data to, the hard disk.

Each of the four components

* Defines its Application Programming Interface (_API_) in an `interface` with the same name as the component.
* Exposes its functionality using a `{Component Name}Manager` class.

For example, the `Logic` component, as seen in the class diagram in <<LogicClassDiagram>>, defines it's API in the `Logic.java` interface and exposes its functionality using the `LogicManager.java` class.

[[LogicClassDiagram]]
[reftext="Figure 3.1.2"]
[caption="Figure 3.1.2: "]
.Class Diagram of the Logic component
image::LogicClassDiagram.png[width="800"]

[discrete]
==== How the architecture components interact with each other

The sequence diagram, as seen in <<SeqDiagramDforDeletePlace>>, below shows how the components interact with each other for the scenario where the user issues the command `delete 1`.

[[SeqDiagramDforDeletePlace]]
[reftext="Figure 3.1.3"]
[caption="Figure 3.1.3: "]
.component interactions for `delete 1` command
image::SDforDeletePlace.png[width="800"]

The sections below give more details of each component.

// tag::uiArchitecture[]

[[Design-Ui]]
=== UI Component

*API* :
link:{repoURL}/tree/master/src/main/java/seedu/travel/ui/Ui.java[`Ui.java`]

[[UiClassDiagram]]
[reftext="Figure 3.2.1"]
[caption="Figure 3.2.1: "]
.Structure of the UI component
image::UiClassDiagram.png[width="800"]

<<<<<<< HEAD
The `UI` component, as seen in <<UiClassDiagram>>, uses JavaFX UI framework. The *layout* of these UI parts are defined in matching `.fxml` files that are in the `src/main/resources/view` folder. For example, the layout of the link:{repoURL}/src/main/java/seedu/travel/ui/MainWindow.java[`MainWindow`] is specified in link:{repoURL}/src/main/resources/view/MainWindow.fxml[`MainWindow.fxml`]
=======
The `UI` component, as seen in <<UiClassDiagram>>, uses the JavaFx UI framework. The *layout* of these UI parts are
defined in matching `.fxml` files that are in the `src/main/resources/view` folder. For example, the layout of the
link:{repoURL}/tree/master/src/main/java/seedu/travel/ui/MainWindow.java[`MainWindow`] is specified in
link:{repoURL}/tree/master/src/main/resources/view/MainWindow.fxml[`MainWindow.fxml`]
>>>>>>> ee5c6674

The `UI` component *controllers* are found in the `src/main/java/seedu/travel/ui` folder. Each class corresponds to a
 specific `.fxml` file.

The `UI` component,

* Executes user commands using the `Logic` component.
* Listens for changes to `Model` data so that the UI can be updated with the modified data.

The UI consists of a `MainWindow` that is made up of various parts specified below.
All parts inherit from the abstract `UiPart` class.

*Brief overview* of each UI component:

`MainWindow`: Consists of the main menu with `File` and `Help` dropdowns and the remaining UI parts below.

* `HelpWindow`: Webview to display UserGuide.html

* `CommandBox`: Directly below the main menu, CLI displayed here

* `ResultDisplay`: Displays CLI feedback to user, (eg. `Unknown command`, `Invalid command format!`)

* `StatusBarFooter`: At the bottom of MainWindow, reports the status of the TravelBudy application

* `PlaceListPanel`: On the left of the application, displays Places as a VBox of `PlaceListCards`

** `PlaceListCard`: Labels for the Display index and Place data fields (`CountryCode`, `Rating` etc.) in a VBox the left,
Labels that display Name and actual Place data (`CountryCode`, `Rating` etc) in a VBox on the right


* RightParentPanel: Parent panel for both `ChartListPanel` and `ExpandedPlacePanel`,
contains helper methods for switching functionality, interacts with `Model` and `Logic`

** `ChartListPanel`: Parent panel for analytics of all Places, the `generate` command displays this panel

*** `ChartCard`: Displays `Chart` data in a bar graph

** `ExpandedPlacePanel`: Displays an expanded view of all Place data, including the `Photo`

* `BrowserPanel`: *_Deprecated._* Opens on clicking the PlaceListCard, on the right of the PlaceListPanel

*All CSS code can be found in `LightTheme.css` and `Extensions.css`

// end::uiArchitecture[]

[[Design-Logic]]
=== Logic Component

[[fig-LogicClassDiagram]]
[reftext="Figure 3.3.1"]
[caption="Figure 3.3.1: "]
.Structure of the Logic component
image::LogicClassDiagram.png[width="800"]

*API* :
link:{repoURL}/tree/master/src/main/java/seedu/travel/logic/Logic.java[`Logic.java`]

Below is an overview of the `Logic` interface:

.  `Logic` uses the `TravelBuddyParser` class to parse the user command.
.  This results in a `Command` object which is executed by the `LogicManager`.
.  The command execution can affect the `Model` (e.g. adding a place).
.  The result of the command execution is encapsulated as a `CommandResult` object which is passed back to the `Ui`.
.  In addition, the `CommandResult` object can also instruct the `Ui` to perform certain actions, such as displaying help to the user.

Given in <<DeletePersonSdForLogic>> below is the sequence diagram for interactions within the `Logic` component for the `execute("delete 1")` API call.

[[DeletePersonSdForLogic]]
[reftext="Figure 3.3.2"]
[caption="Figure 3.3.2: "]
.Interactions inside the Logic component for the `delete 1` command
image::DeletePersonSdForLogic.png[width="800"]

[[Design-Model]]
=== Model Component

[[ModelClassDiagram]]
[reftext="Figure 3.4.1"]
[caption="Figure 3.4.1: "]
.Structure of the Model component
image::ModelClassDiagram.png[width="800"]

*API* : link:{repoURL}/tree/master/src/main/java/seedu/travel/model/Model.java[`Model.java`]

Below is an overview of the `Model` interface:

* `Model` stores a `UserPref` object that represents the user's preferences.
* `Model` stores the place data.
* `Model` exposes an unmodifiable `ObservableList<Place>` that can be 'observed' e.g. the UI can be bound to this list so that
the UI automatically updates when the data in the list change.
* `Model` does not depend on any of the other three components.

[NOTE]
As a more Object Oriented Programming (OOP) model, we can store a `Tag` list in `TravelBuddy`, which `Place` can reference. This would allow `TravelBuddy` to only require one `Tag` object per unique `Tag`, instead of each `Place` needing their own `Tag` object. An
 example of how such a model may look like is seen in <<ModelClassBetterOopDiagram>>. +
 +
[[ModelClassBetterOopDiagram]]
[reftext="Figure 3.4.2"]
[caption="Figure 3.4.2: "]
.OOP Class Diagram
image::ModelClassBetterOopDiagram.png[width="800"]

[[Design-Storage]]
=== Storage Component

[[StorageClassDiagram]]
[reftext="Figure 3.5.1"]
[caption="Figure 3.5.1: "]
.Structure of the Storage component
image::StorageClassDiagram.png[width="800"]

*API* : link:{repoURL}/tree/master/src/main/java/seedu/travel/storage/Storage.java[`Storage.java`]

Below is an overview of the `Storage` interface:

* `Storage` can save `UserPref` objects in json format and read it back.
* `Storage` can save the TravelBuddy data in json format and read it back.

[[Design-Commons]]
=== Common Classes

Classes used by multiple components are in the `seedu.travel.commons` package.

// tag::implementation[]
== Implementation
// end::implementation[]

This section describes some noteworthy details on how certain features are implemented.

// tag::undoredo[]
=== Undo/Redo Feature

Called by the `undo` and `redo` commands to undo and redo changes to TravelBuddy Place entries.
Undoable commands include `add`, `edit`, `delete`, `deletem`, `clear`, `generate` and `redo`. Redoable commands include `add`, `edit`, `delete`, `deletem`, `clear`, `generate` and `undo`.

==== Current Implementation

The undo/redo mechanism is facilitated by `VersionedTravelBuddy`.
It extends `TravelBuddy` with an undo/redo history, stored internally as a `travelBuddyStateList` and `currentStatePointer`.
Additionally, it implements the following operations:

* `VersionedTravelBuddy#commit()` -- Saves the current TravelBuddy state in its history.
* `VersionedTravelBuddy#undo()` -- Restores the previous TravelBuddy state from its history.
* `VersionedTravelBuddy#redo()` -- Restores a previously undone TravelBuddy state from its history.

These operations are exposed in the `Model` interface as `Model#commitTravelBuddy()`, `Model#undoTravelBuddy()` and `Model#redoTravelBuddy()` respectively.

Given below is an example usage scenario and how the undo/redo mechanism behaves at each step.

Step 1. The user launches the application for the first time. The `VersionedTravelBuddy` will be initialized with the initial TravelBuddy state, and the `currentStatePointer` pointing to that single TravelBuddy state.

image::UndoRedoStartingStateListDiagram.png[width="800"]

Step 2. The user executes `delete 5` command to delete the 5th place in TravelBuddy. The `delete` command calls
`Model#commitTravelBuddy()`, causing the modified state of TravelBuddy after the `delete 5` command executes to be saved in the `travelBuddyStateList`, and the `currentStatePointer` is shifted to the newly inserted TravelBuddy state.

image::UndoRedoNewCommand1StateListDiagram.png[width="800"]

Step 3. The user executes `add n/David ...` to add a new place. The `add` command also calls `Model#commitTravelBuddy()`,
causing another modified TravelBuddy state to be saved into the `travelBuddyStateList`.

image::UndoRedoNewCommand2StateListDiagram.png[width="800"]

[NOTE]
If a command fails its execution, it will not call `Model#commitTravelBuddy()`, so the TravelBuddy state will not be saved into the `travelBuddyStateList`.

Step 4. The user now decides that adding the place was a mistake, and decides to undo that action by executing the
`undo` command. The `undo` command will call `Model#undoTravelBuddy()`, which will shift the `currentStatePointer` once to the left, pointing it to the previous TravelBuddy state. This restores the TravelBuddy to that state.

image::UndoRedoExecuteUndoStateListDiagram.png[width="800"]

[NOTE]
If the `currentStatePointer` is at index 0, pointing to the initial TravelBuddy state, then there are no previous TravelBuddy states to restore. The `undo` command uses `Model#canUndoTravelBuddy()` to check if this is the case. If so, it will return an error to the user rather than attempting to perform the undo.

The following sequence diagram shows how the undo operation works:

image::UndoRedoSequenceDiagram.png[width="800"]

The `redo` command does the opposite -- it calls `Model#redoTravelBuddy()`, which shifts the `currentStatePointer` once to the right, pointing to the previously undone state, and restores TravelBuddy to that state.

[NOTE]
If the `currentStatePointer` is at index `travelBuddyStateList.size() - 1`, pointing to the latest TravelBuddy state, then there are no undone TravelBuddy states to restore. The `redo` command uses `Model#canRedoTravelBuddy()` to check if this is the case. If so, it will return an error to the user rather than attempting to perform the redo.

Step 5. The user then decides to execute the command `list`. Commands that do not modify TravelBuddy, such as `list`, will usually not call `Model#commitTravelBuddy()`, `Model#undoTravelBuddy()` or `Model#redoTravelBuddy()`. Thus, the `travelBuddyStateList` remains unchanged.

image::UndoRedoNewCommand3StateListDiagram.png[width="800"]

Step 6. The user executes `clear`, which calls `Model#commitTravelBuddy()`. Since the `currentStatePointer` is not pointing at the end of the `travelBuddyStateList`, all TravelBuddy states after the `currentStatePointer` will be purged. We designed it this way because it no longer makes sense to redo the `add n/David ...` command. This is the behavior that most modern desktop applications follow.

image::UndoRedoNewCommand4StateListDiagram.png[width="800"]

The following activity diagram summarizes what happens when a user executes a new command:

image::UndoRedoActivityDiagram.png[width="650"]

==== Design Considerations

===== Aspect: How undo & redo executes

* **Alternative 1 (current choice):** Saves the entire TravelBuddy.
** Pros: Easy to implement.
** Cons: May have performance issues in terms of memory usage.
* **Alternative 2:** Individual command knows how to undo/redo by itself.
** Pros: Will use less memory (e.g. for `delete`, just save the place being deleted).
** Cons: We must ensure that the implementation of each individual command are correct.

===== Aspect: Data structure to support the undo/redo commands

* **Alternative 1 (current choice):** Use a list to store the history of TravelBuddy states.
** Pros: Easy for new Computer Science student undergraduates to understand, who are likely to be the new incoming developers of our project.
** Cons: Logic is duplicated twice. For example, when a new command is executed, we must remember to update both `HistoryManager` and `VersionedTravelBuddy`.
* **Alternative 2:** Use `HistoryManager` for undo/redo
** Pros: We do not need to maintain a separate list, and just reuse what is already in the codebase.
** Cons: Requires dealing with commands that have already been undone: We must remember to skip these commands. Violates Single Responsibility Principle and Separation of Concerns as `HistoryManager` now needs to do two different things.
// end::undoredo[]

// tag::search[]
=== Search Feature
==== Current Implementation

The `search` command provides functionality for users to search for places in TravelBuddy that contain the specified input.
The user's input is split into separate keywords and matched by a `Predicate` to the list of places in TravelBuddy.
Places with matching keywords will be displayed on the GUI, which allows users to retrieve a list of places according to their input.

*Logic:* The `search` mechanism is executed by `SearchCommand`, which extends from `Command`. A code snippet is shown below:

[source, java]
public CommandResult execute(Model model, CommandHistory history) {
    requireNonNull(model);
    model.updateFilteredPlaceList(predicate);
    return new CommandResult(constructFeedbackToUser(model));
}

<<Figure 4.2.1.1>> below shows the class diagram of the `search` mechanism and its associations to the other classes in the Logic component.

[[SearchCommandClassDiagram]]
.Class Diagram for `search` command.
image::SearchCommandClassDiagram.png[width="800", caption="Figure 4.2.1.1: ", reftext="Figure 4.2.1.1"]


The example below is a usage scenario for the search feature and is based on the search name feature.
[NOTE]
The various search features (i.e. search name, country code, rating, tags, year) function on a similar concept, differing only in the `Parser` which is called using different command words and the `Predicate` to filter arguments.

The following sequence diagram, <<Figure 4.2.1.2>>, shows how the search feature works:

[[SearchCommandSequenceDiagram]]
.Sequence Diagram for `search` command.
image::SearchCommandSequenceDiagram.png[width="800", caption="Figure 4.2.1.2: ", reftext="Figure 4.2.1.2"]

The control flow of the sequence diagram above is as follows:

. Initially, a user enters a command with the command word `search` followed by argument(s).
. `LogicManager` receives the `execute` command and calls the `parseCommand` method in `TravelBuddyParser`.
. `TravelBuddyParser` parses `search` as the command and a `SearchCommandParser` will be instantiated to further parse the command.
. `SearchCommandParser` receives the arguments if the command word input matches the command word of any search command.

** The argument string is split into an array of keywords based on the `regex` which is `\\s+` in the code snippet below.
+
[source, java]
String[] nameKeywords = trimmedArgs.split("\\s+");
return new SearchCommand(new NameContainsKeywordsPredicate(Arrays.asList(nameKeywords)));
** A `NameContainsKeywordPredicate` will be instantiated with the array of arguments as the predicate, which will be used to check if any of the places in TravelBuddy matches the user's input.
+
[source, java]
public boolean test(Place place) {
    return keywords.stream().anyMatch(
        keyword -> StringUtil.containsWordIgnoreCase(
        place.getName().fullName, keyword));
}
. Subsequently, `SearchCommandParser` creates a `SearchCommand` object with the predicate and returns it to `LogicManager`.
. Following that, `LogicManager` calls the `execute` method of `SearchCommand`, shown in the code snippet below.
+
[source, java]
public CommandResult execute(Model model, CommandHistory history) {
    requireNonNull(model);
    model.updateFilteredPlaceList(predicate);
    return new CommandResult(constructFeedbackToUser(model));
}
. `SearchCommand` updates the list in `Model`, which will be displayed in the GUI.
. `SearchCommand` instantiates a `CommandResult` object and passes it to `LogicManager` .

The search feature comprises of the following search commands:

* Search by Name: `search`
* Search by Rating: `searchr`
* Search by Tags: `searcht`
* Search by Country: `searchc`
* Search by Year: `searchyear`

[NOTE]
The various `search` commands are in lower-case. Mixed-case or upper-case commands are not recognised by the application.

===== Search Name Feature
The command word for search name is `search` and is parsed by `TravelBuddyParser`. The arguments are then passed into `SearchCommandParser`.

The name arguments entered by the user are stored in a list of keywords and passed into `NameContainsKeywordsPredicate`, where the list is converted into a stream and individually matched to the names of each entry in TravelBuddy.

The search name mechanism is facilitated by `SearchCommand`, which extends `Command` with a predicate that specifies the conditions of the name of the place to be chosen from TravelBuddy.

Given below is an example usage scenario and how the search mechanism behaves at each step.

Step 1. The user launches the application and sees the GUI with the user's list of places as shown in <<Figure 4.2.1.3>> below.

[[UIsearch]]
.GUI with user's list of places, prior to running `search Singapore` command.
image::UIsearch.png[width="800", caption="Figure 4.2.1.3: ", reftext="Figure 4.2.1.3"]

Step 2. The user executes `search Singapore` command to search for all entries in TravelBuddy with `Singapore` in its name.
The user input will be passed into `LogicManager#execute()`, which in turn uses `TravelBuddyParser#parseCommand()`. Since the command is `search`, `SearchCommandParser#parse(arguments)` will be called to parse the arguments to be used in `SearchCommand`.
The parsed arguments will be compared to every entry in TravelBuddy and matching entries will be displayed.

Step 3. The filtered list is now displayed according to the requirements set by the user input as shown in <<Figure 4.2.1.4>> below.

[[UIsearchresults]]
.Application Interface displaying the results of `search Singapore` command.
image::UIsearchresults.png[width="800", caption="Figure 4.2.1.4: ", reftext="Figure 4.2.1.4"]

===== Search Rating Feature
The command word for search rating is `searchr` and is parsed by `TravelBuddyParser`. The arguments are then passed into `SearchRatingCommandParser`.

The rating arguments entered by the user are first checked for validity before being stored in a list of keywords and passed into `RatingContainsKeywordsPredicate`. The list is then converted into a stream and individually matched to the rating of each entry in TravelBuddy.

The search rating mechanism is facilitated by `SearchRatingCommand`, which extends `Command` with a predicate that specifies the conditions of the rating of the place to be chosen from TravelBuddy.

Given below is an example usage scenario and how the search rating mechanism behaves at each step.

Step 1. The user launches the application and sees the GUI with the user's list of places as shown in <<Figure 4.2.1.5>> below.

[[UIsearchrating]]
.GUI with user's list of places, prior to running `searchr 4` command.
image::UIsearchrating.png[width="800", caption="Figure 4.2.1.5: ", reftext="Figure 4.2.1.5"]

Step 2. The user executes `searchr 4` command to search for all entries in TravelBuddy with `4` as its rating.
The user input will be passed into `LogicManager#execute()`, which in turn uses `TravelBuddyParser#parseCommand()`. Since
the command is `searchr`, `SearchRatingCommandParser#parse(arguments)` will be called to parse the arguments to be
used in `SearchRatingCommand`. The arguments are checked for validity (i.e. rating value between 1 to 5) as seen in the code snippet below before being parsed.

[source, java]
String[] ratingKeywords = trimmedArgs.split("\\s+");
for (String rating : ratingKeywords) {
    if (!Rating.isValidRating(rating)) {
        throw new ParseException(String.format(Rating.MESSAGE_CONSTRAINTS,
             SearchRatingCommand.MESSAGE_USAGE));
    }
}
return new SearchRatingCommand(new RatingContainsKeywordsPredicate(Arrays.asList(ratingKeywords)));

The parsed arguments will be compared to every entry in TravelBuddy and matching entries will be displayed.

[NOTE]
The arguments for `searchr` range from 1 to 5. Non-integer values outside the range are not recognised by the application.

Step 3. The filtered list is now displayed according to the requirements set by the user input as shown in <<Figure 4.2.1.6>> below.

[[UIsearchratingresults]]
.Application Interface displaying the results of `searchr 4` command.
image::UIsearchratingresults.png[width="800", caption="Figure 4.2.1.6: ", reftext="Figure 4.2.1.6"]

===== Search Tags Feature
The command word for search tags is `searcht` and is parsed by `TravelBuddyParser`. The arguments are then passed into `SearchTagsCommandParser`.

The tags arguments entered by the user are stored in a list of keywords and passed into `TagsContainsKeywordsPredicate`, where the list is converted into a stream and individually matched to the tags of each entry in TravelBuddy.

The search tags mechanism is facilitated by `SearchTagsCommand`, which extends `Command` with a predicate that specifies the conditions of the tags of the place to be chosen from TravelBuddy.

Given below is an example usage scenario and how the search tags mechanism behaves at each step.

Step 1. The user launches the application and sees the GUI with the user's list of places as shown in <<Figure 4.2.1.7>> below.

[[UIsearchtags]]
.GUI with user's list of places, prior to running `searcht distillery` command.
image::UIsearchtags.png[width="800", caption="Figure 4.2.1.7: ", reftext="Figure 4.2.1.7"]

Step 2. The user executes `searcht distillery` command to search for all entries in TravelBuddy with `distillery`
as its tag. The user input will be passed into `LogicManager#execute()`, which in turn uses
`TravelBuddyParser#parseCommand()`. Since the command is `searcht`, `SearchTagsCommandParser#parse(arguments)`
will be called to parse the arguments to be used in `SearchTagsCommand`. The parsed arguments will be compared to every entry in TravelBuddy and matching entries will be displayed.

Step 3. The filtered list is now displayed according to the requirements set by the user input as shown in <<Figure 4.2.1.8>> below.

[[UIsearchtagsresults]]
.Application Interface displaying the results of `searcht distillery` command.
image::UIsearchtagsresults.png[width="800", caption="Figure 4.2.1.8: ", reftext="Figure 4.2.1.8"]

===== Search Country Feature
The command word for search country is `searchc` and is parsed by `TravelBuddyParser`. The arguments are then passed into `SearchCountryCommandParser`.

The country code arguments entered by the user are stored in a list of keywords and passed into `CountryCodeContainsKeywordsPredicate`, where the list is converted into a stream and individually matched to the country code of each entry in TravelBuddy.

The search country mechanism is facilitated by `SearchCountryCommand`, which extends `Command` with a predicate that specifies the conditions of the country code of the place to be chosen from TravelBuddy.

Given below is an example usage scenario and how the search country mechanism behaves at each step.

Step 1. The user launches the application and sees the GUI with the user's list of places as shown in <<Figure 4.2.1.9>> below.

[[UIsearchcountry]]
.GUI with user's list of places, prior to running `searchc JPN` command.
image::UIsearchcountry.png[width="800", caption="Figure 4.2.1.9: ", reftext="Figure 4.2.1.9"]

Step 2. The user executes `searchc SGP JPN` command to search for all entries in TravelBuddy with `SGP` or `JPN`
as its country. The `searchc` command will call `LogicManager#execute()`, which in turn uses
`TravelBuddyParser#parseCommand()`. Since the command is `searchc`, `SearchCountryCommandParser#parse(arguments)`
will be called to parse the arguments to be used in `SearchCountryCommand`. The arguments are then checked for validity (i.e. valid ISO-3166 country code).
The parsed arguments will be compared to every entry in TravelBuddy and matching entries will be displayed.
[NOTE]
The country code arguments for `searchc` must be valid 3-letter ISO-3166 country codes.

Step 3. The filtered list is now displayed according to the requirements set by the user input as shown in <<Figure 4.2.1.10>> below.

[[UIsearchcountryresults]]
.Application Interface displaying the results of `searchc JPN` command.
image::UIsearchcountryresults.png[width="800", caption="Figure 4.2.1.10: ", reftext="Figure 4.2.1.10"]

===== Search Year Feature
The command word for search year is `searchyear` and is parsed by `TravelBuddyParser`. The arguments are then passed into `SearchYearCommandParser`.

The year arguments entered by the user are stored in a list of keywords and passed into `YearContainsKeywordsPredicate`, where the list is converted into a stream and individually matched to the year of visit of each entry in TravelBuddy.

The search year mechanism is facilitated by `SearchYearCommand`, which extends `Command` with a predicate that specifies the conditions of the year of visit of the place to be chosen from TravelBuddy.

Given below is an example usage scenario and how the search year mechanism behaves at each step.

Step 1. The user launches the application and sees the GUI with the user's list of places as shown in <<Figure 4.2.1.11>> below.

[[UIsearchyear]]
.GUI with user's list of places, prior to running `searchyear 2016` command.
[#img-UIsearchyear]
image::UIsearchyear.png[width="800", caption="Figure 4.2.1.11: ", reftext="Figure 4.2.1.11"]

Step 2. The user executes `searchyear 2016` command to search for all entries in TravelBuddy with `2016`
as its year visited. The `searchyear` command will call `LogicManager#execute()`, which in turn uses
`TravelBuddyParser#parseCommand()`. Since the command is `searchyear`, `SearchYearCommandParser#parse(arguments)`
will be called to parse the arguments to be used in `SearchYearCommand`. The arguments are then checked for validity (i.e. valid year from 1900 to the current year).
The parsed arguments will be compared to every entry in TravelBuddy and matching entries will be displayed.
[NOTE]
The year arguments range from 1900 to the current year. A single year, multiple years or a range of years can be passed in as arguments.

Step 3. The filtered list is now displayed according to the requirements set by the user input as shown in <<Figure 4.2.1.12>> below.

[[UIsearchyearresults]]
.Application Interface displaying the results of `searchyear 2016` command.
image::UIsearchyearresults.png[width="800", caption="Figure 4.2.1.12: ", reftext="Figure 4.2.1.12"]

The activity diagram, <<Figure 4.2.1.13>>, below summarises what happens when a user inputs a search command:

[[SearchCommandActivityDiagram]]
.Activity Diagram showing the process flow when a search command is issued.
image::SearchCommandActivityDiagram.png[width="800", caption="Figure 4.2.1.13: ", reftext="Figure 4.2.1.13"]

==== Design Considerations

===== Aspect: Designing how search executes

Given below is a comparison between the alternatives of the `search` mechanism design.
[width="100%",cols="16%,<50%,<50%",options="header"]
|=======================================================================

|
|*Alternative 1 (current choice)*
|*Alternative 2*

|*Description*
|Matches entire keyword.
|Remove whitespaces and check if the place contains the argument string.

|*Pros*
|*Speed*: This approach is faster in processing speed and computationally less intensive. +
*Refined results*: This approach provides more refined results as it narrows down the search scope to the user's query.

|*Flexible*: This approach supports a search for partial keywords, so that users do not have to type the full keyword.

|*Cons*
|*Inflexible*: This approach is unable to support a search for partial keywords and may prove to be restrictive for certain users.
|*Unrefined results*: This approach provides a wider range of results, which may devolve into a messy clutter if the keyword is too general, defeating the purpose of filtering the list through search.
|=======================================================================

*Decision*: Alternative 1 of matching the entire keyword is adopted as it reduces processing time during keyword matching.
In addition, it narrows down the search options by only returning keywords that matches the search query, which is the main objective of the `search` feature.

===== Aspect: Data structure to support search commands

Given below is a comparison between the alternatives of the data structure used in `search`.
[width="100%",cols="16%,<50%,<50%",options="header"]
|=======================================================================

|
|*Alternative 1 (current choice)*
|*Alternative 2*

|*Description*
|Use a list to store the user input keywords and places.
|Use `HashMap` to map keywords to each place.

|*Pros*
|*Ease-of-implementation*: Easy for new Computer Science student undergraduates to understand, who are likely to be the new incoming developers of our project. +
*Refined results*: This approach provides more refined results as it narrows down the search scope to the user's query.

|*Faster search*: Faster searching as `HashMap` lookup runs in O(1) time.

|*Cons*
|*Slower search*: This approach is less efficient as the entire list needs to be searched through.
|*Memory-consuming*. This approach requires more memory as a separate `HashMap` needs to be stored.
|=======================================================================
*Decision*: Alternative 1 of using a list is preferred as it uses less memory compared to Alternative 2. Moreover, future contributors are likely to be student undergraduates, so a simple data structure would be more optimal for educational purposes.
// end::search[]

// tag::countrycode[]
=== Add Feature
The `add` command is used to add a place into TravelBuddy. The user can add the following details related to the
place: name, country code, date visited, rating, address, description, photo (Optional) and
Tag (Optional).

[NOTE]
The country code adheres to the three-letter ISO-3166 standard. The full list of country codes can be found
link:https://cs2103-ay1819s2-w11-3.github.io/main/CountryCodes.html[here].

==== Current Implementation
<<addSeqDiagram>> is a sequence of steps that illustrates the interaction between various classes when the `add`
command is
entered.
[[addSeqDiagram]]
[reftext="Figure 4.3.1"]
[caption="Figure 4.3.1: "]
.Execution sequence of the `add` command
image::AddCommandSequenceDiagram.PNG[width="800"]

`add n/NUS Computing cc/SGP dv/10/10/2017 r/3 d/My School a/13 Computing Drive,
117417 t/faculty`

1) The `String` user input is passed into the `LogicManager::execute` method of the LogicManager instance as the
only parameter.

2) The `LogicManager::execute` method calls `TravelBuddyParser::parseCommand` which receives the user input as a
parameter.

** The user input is formatted: the first `String` token is taken as the command word and the rest of the  String is
grouped as arguments to be used later by the `AddCommandParser`.
** From the command word, the `TravelBuddyParser` instance identifies the user input as an `add` command and
constructs an instance of `AddCommandParser`.

3) TravelBuddyParser calls the `AddCommandParser::parse` method. The `AddCommandParser` takes in the rest of the
string, which is
`n/NUS Computing cc/SGP dv/10/10/2017 r/3 d/My School a/13 Computing Drive, 117417 t/faculty`

** The string is tokenised to arguments based on their prefixes.

[source, java]
ArgumentMultimap argMultimap = ArgumentTokenizer.tokenize(args, PREFIX_NAME,
     PREFIX_COUNTRY_CODE, PREFIX_DATE_VISITED, PREFIX_RATING,
     PREFIX_DESCRIPTION, PREFIX_ADDRESS, PREFIX_PHOTO, PREFIX_TAG);

** A check is made on the presence of the relevant prefixes `n/`, `cc/`, `dv/`, `r/`, `d/`, `a/`, `p/` and `t/`.

** When the mandatory prefixes are not present, a `ParseException` will be thrown with an error message on the
proper
usage of
the `add` command.

[source,java]
// Mandatory fields in "add" command
 if (!arePrefixesPresent(argMultimap, PREFIX_NAME, PREFIX_COUNTRY_CODE,
     PREFIX_DATE_VISITED, PREFIX_ADDRESS, PREFIX_RATING, PREFIX_DESCRIPTION)
     || !argMultimap.getPreamble().isEmpty()) {
     throw new ParseException(String.format(MESSAGE_INVALID_COMMAND_FORMAT,
         AddCommand.MESSAGE_USAGE));
 }


** Otherwise, a `Place` object is constructed and used as a field in the creation of a `AddCommand` object.

4) The newly created `AddCommand` object is returned to back to the `LogicManager` instance through the
`AddCommandParser` and `TravelBuddyParser` objects.

5) Once the control is returned to the `LogicManager` object, it calls the `AddCommand::execute` method.

** The method takes in a Model object to access the application’s data context, the stored data of all places.

** The code snippet below shows the `AddCommand::execute` method.

[source,java]
 public CommandResult execute(Model model, CommandHistory history)
     throws CommandException {
     requireNonNull(model);
     if (model.hasPlace(toAdd)) {
         throw new CommandException(MESSAGE_DUPLICATE_PLACE);
     }
     model.addPlace(toAdd);
     model.commitTravelBuddy();
     return new CommandResult(String.format(MESSAGE_SUCCESS, toAdd));
 }

** A check is made on whether the place already exists in TravelBuddy. If it already exists,
a `CommandException` will be thrown with an error message on the duplicate entry of the place.

6) The `Place` data is added into TravelBuddy.

** Here the `Model::addPlace` method is called, and it subsequently calls the `TravelBuddy::addPlace` method.
** Following which the `Model::commitTravelBuddy` method is called.

7) The `AddCommand::execute` execution completes by returning a new CommandResult that contains a success message to
its calling method which is `LogicManager::execute`.

8) Finally, the `CommandResult` is returned to the caller of `LogicManager::execute` and the execution sequence ends.

===== Add Command
Given below is an example usage scenario and what the user will see in the GUI.

The user launches the application and enters the full add command `add n/Raffles Hotel cc/SGP dv/05/05/2016 t/hotel d/This place is lovely a/Raffles Road r/5 t/staycation
117417 t/faculty`. TravelBuddy will start executing the steps mentioned in
<<addSeqDiagram>> and the output is shown below in <<output>>.

[[output]]
[reftext="Figure 4.3.2"]
[caption="Figure 4.3.2: "]
image::addCommand.png[width="400"]


[NOTE]
The command `add` is in lower-case. Mixed-case or upper-case commands are not recognised by TravelBuddy.


==== Design Considerations

===== Aspect: Data structure to store Country Codes

[width="100%",cols="16%,<50%,<50%",options="header"]
|=======================================================================

|
|*Alternative 1 (current choice)*
|*Alternative 2*

|*Description*
|Use `enum` specified in `java.util.Locales`.
|Create a data structure containing only the top 30 commonly traveled countries in the world.

|*Pros*
|*Ease-of-use*. This approach simply requires the importing of `java.util.Locales` to get the country codes. +
*Comprehensive*. `java.util.Locales` contains all of the 250 three-letter country codes as specified in ISO-3166.

|*Fast*. This approach is computationally less intensive than Alternative 1. This is because there are only 30 country
codes in the data structure.

|*Cons*
|*Slightly slow*. This approach is computationally more intensive than Alternative 1. This is because there are 250
country codes to search from.

|*Tedious*. This approach requires the coder to search for the top 30 visited countries in the world and type out all
 the 30, three-letter country codes as specified in ISO-3166. +
*Not User-friendly*. If the user visited a country that is not in the top 30 list of countries visited, the user
would not be able to add it into TravelBuddy.

|=======================================================================

*Decision:* Alternative 1. Alternative 2 may not fulfill all of the user requirements of adding any country code, but Alternative 1 does.  Alternative 1's speed is only slightly slower than Alternative 2.


// end::countrycode[]

// tag::photosFeature[]

=== Photos Feature

The Photo feature gives users the ability to attach an existing image file to any `Place` object,
which is then displayed in the `ExpandedPlacePanel` when the `select` command is called on a particular Place.

==== Current Implementation

This feature is currently integrated as part of the `add` and `edit` commands. It works by accepting the user-entered
absolute file path of the image as an `add` or `edit` command parameter, specified by the prefix `p/`.

<<Figure 4.4.1.1>> below is a sequence of steps, illustrating the interaction between various classes when the add command is
used to include a photo with a newly created place.

*Step 1:* The user enters the command `add n/Himeiji Castle cc/JPN dv/15/12/2017 r/5 d/Wow.
a/Kyoto t/castle p/C:\Users\Shaun\Pictures\castle-photo.jpg`.

*Step 2 - 5:* Identical to `add` command sequence steps 2 - 5, please refer to <<Add Feature>> for details

*Step 6:* The `AddCommandParser` interprets the arguments, and checks the file path input using `ParserUtil.parsePhoto()`.

*Step 7:* `parsePhoto()` then trims any leading whitespaces. It also trims a single leading and trailing double quotation mark `"`.
This is for ease of use with the Windows 10 File Explorer *Copy Path* Home menu function, which returns the filepath of the selected file
wrapped with double quotation marks `"`.

*Step 8.1:* As the `photo` parameter is optional for `add` command, if photo prefix `p/` is not used, `AddCommandParser`
calls the 2nd overloaded `Place()` constructor to create a `Place` with a special string `EMPTY_PHOTO_PATH` in the `Photo` attribute.

*Step 8.2:*

* If photo prefix `p/` is used, he validity of the filepath is then checked with the `Photo.isValidPhotoFilepath()` method.
The method relies on using `ImageIO.read()` to try opening the file using the provided `filepath` string.
If the filepath is invalid or the file cannot be opened, then `ImageIO.read()` throws a `IOException`.
The exception is caught, control returns to `parsePhoto()` and a `ParseException is thrown`.

[source, java]
`    public static boolean isValidPhotoFilepath(String test) {
        if (!(test instanceof String)) {
            throw new NullPointerException();
        }
        try {
            File testPhoto = new File(test);
            Image image = ImageIO.read(testPhoto);
            FileInputStream testStream = new FileInputStream(testPhoto);
            if (image == null) {
                System.out.println("The file " + testPhoto + " could not be opened, it is not an image");
                return false;
            }
        } catch (IOException e) {
            return false;
        }
        return true;
    }`

* Else, control returns to `parseUtil.parsePhoto()`. It uses the all-parameter `Place()` constructor to create
a `Place` object, using the `Photo` parameter and other parameters.

[NOTE]
A valid filepath must be an absolute file path; it starts with the drive-letter (eg. `C:\\`), and ends with the file name and extension (eg. `castle-photo.jpg`).
Supported filepaths are `.jpg` `.png` and `.bmp`, which are filepaths supported by `ImageIO.read()` and the Java `Image` class.

*Step 9:* When the `select` command is executed, the UI component `ExpandedPlacePanel` receives the `Place` object. It then uses the `photo.filepath` attribute to create a
JavaFX `Image` object, which is then displayed in a `ImageView` panel at the top of `ExpandedPlacePanel` using the `setImage()` method.

[[AddPhotoActivityDiagram]]
[reftext="Figure 4.4.1.1"]
[caption="Figure 4.4.1.1: "]
.Activity diagram for photo feature
image::AddPhotoActivityDiagram.PNG[width="800"]

===== Example: Using `add` to include a photo

Given below is an example usage scenario and what the user will see in the GUI.

Step 1.Input `add n/Himeiji Castle cc/JPN dv/15/12/2017 r/5 d/Wow. a/Kyoto t/castle p/C:\Users\Michael\Pictures\castle-photo.jpg`

[[addPhotoBefore]]
[reftext="Figure 4.4.1.2"]
[caption="Figure 4.4.1.2: "]
.Before the `add` command is executed
image::addPhotoBefore.png[width="800"]

Step 2. The user inputs `selects 4`.

[[addPhotoAfter]]
[reftext="Figure 4.4.1.3"]
[caption="Figure 4.4.1.3: "]
.After the `add` command is executed and the newly added Place "Himeiji Castle" is selected
image::addPhotoAfter.png[width="800"]

==== Design Considerations

===== Decision: What type of file path input should the `add` and `edit` command accept for the photo parameter (prefix `p/`)?

[width="100%",cols="16%,<50%,<50%",options="header"]
|=======================================================================

|
|*Implementation 1: Absolute Filepath +
(current choice)*
|*Implementation 2: Filename and Extension Only*

|*Description*
|Accept the entire absolute file path of the image to be added/replaced
|Accept only file name and file extension of the image to be added/replaced, but requiring the images to be located in the
directory of the JAR executable, or some other pre-defined directory.

|*Pros*
|*Ease-of-use*. This approach is more user friendly when used together with Windows 10 File Explorer `Copy Path` function.

|*Scalability*. This approach is does not require images to be copied or moved from their existing directory to a new directory. Instead, by using
`Alt-Tab`, Windows 10 File Explorer `Copy Path` function, `Ctrl-C` + `Ctrl-V`, and the `edit` command, users can quickly attach multiple photos to existing places.

|*Cons*
|*Ease-of-use*. This approach is less user-friendly as users will  have to manually type in the name and extension of each image file added, +
or otherwise rename the file to `Ctrl-C` + `Ctrl-V` the file name, and manually type in the extension.

|*Scalability*. For a large number of image files, this approach requires the user spent extra time moving files from their existing directory to
the new pre-specified directory. If moving files is not an option, then addition storage space is required for all the copied files. +

|=======================================================================


// end::photosFeature[]


// tag::chartFeature[]
=== Chart Feature

The Chart feature displays to users three different charts in TravelBuddy. They are:

* The Number of Places Visited by Rating Category
* The Number of Places Visited by Year
* The Number of Places Visited by Country

The Chart feature is activated in TravelBuddy by default when the application launches. Alternatively, the `generate` command is also used to generate the charts. The `generate` command does not require any parameters.

[TIP]
Instead of typing `generate`, you can simply type the shortcut `g`.

==== Current Implementation

*Logic:* The `generate` mechanism is executed by `GenerateCommand`, which extends from `Command`. A code snippet is shown below:

[source,java]
----
include::{sourceDir}/seedu/travel/logic/commands/GenerateCommand.java[tags=execute,indent=1]
----

In the snippet, the operations implemented are:

. `Model#setChartDisplayed(chartDisplayed)` - Signals to the UI to display the charts.
. `Model#commitTravelBuddy()` - Saves the current TravelBuddy state from its history.
. `Model#getFilteredPlaceList()` - Verifies if the list is empty.

These operations are exposed in the `Model` interface as `Model#setChartDisplayed(chartDisplayed)`, `Model#commitTravelBuddy()` and `Model#getFilteredPlaceList()`.

*Model:* The chart generation mechanism is facilitated by `VersionedTravelBuddy`, which extends from `TravelBuddy`, as seen in the Model Class Diagram in <<ModelClassDiagram>>.

For this section on Charts, the focus is on the <<class-diagram, class diagram>> as seen in <<chartOopDiagramFigure>>. The step-by-step explanation of the class diagram can be found below:

. The `ModelManager` is a container for a `VersionedTravelBuddy` object.
. VersionedTravelBuddy consists of a `UniquePlaceList` object.
. `UniquePlaceList` is a container for one or more `ChartBook` objects and for one or more `Place` object.
. `ChartBook` consists of a `CountryChartList` object, a `RatingChartList` object and a `YearChartList` object.
. `countryChartList` is a container for one or more `CountryChart` objects. Similarly, `ratingChartList` is a container for one or more `RatingChart` objects and `yearChartList` is a container for one or more `YearChart` objects.
. `CountryChart` consists of a `CountryCode` object and a `Total` object. Similarly, `RatingChart` consists of a `Rating` object and a `Total` object and `YearChart` consists of a `Year` object and a `Total` object.

[[chartOopDiagramFigure]]
.OOP Diagram
image::Chart_ModelClassBetterOopDiagram.png[width="590", caption="Figure 4.4.1: ", reftext="Figure 4.4.1"]

*Logic & Model Interaction:* Having discussed Logic and Model, we can now model the workflow of the `generate` command. This can be accomplished using an <<activity-diagram, activity diagram>>, as seen in <<GenerateCommandActivityDiagram>>.

[[GenerateCommandActivityDiagram]]
.Activity Diagram for the `generate` command
image::GenerateCommandActivityDiagram.png[width="370", caption="Figure 4.4.2: ", reftext="Figure 4.4.2"]

Additionally, we want to be able to capture the interaction between multiple objects for the `generate` command. This can be accomplished using a <<sequence-diagram, sequence diagram>>, as seen in <<GenerateCommandSeqDiagramFigure>> below. The step-by-step explanation of the sequence diagram is as follows:

. The user enters the command `generate` without any parameters.
. The command is processed by the Logic component, which will then call `LogicManager#execute()`.
. The `GenerateCommand#execute()` method is invoked.
. The `Model#setChartDisplayed()` method is invoked with the argument `true`. The `Model#commitTravelBuddy()` method is also invoked.
. The `TravelBuddy#commitTravelBuddy()` method is invoked by `Model`.
. The `ChartBook#commitChart()` method is invoked by `TravelBuddy`.
. A result object is returned.



[[GenerateCommandSeqDiagramFigure]]
.Sequence Diagram for the `generate` command
image::GenerateCommandSeqDiagram.png[width="700", caption="Figure 4.4.3: ", reftext="Figure 4.4.3"]

*Storage:* The Chart's storage is handled by `JsonChartBookStorage`, which implements from `ChartBookStorage`. The three main data-storage methods it implements are:

* `saveCountryChart(filePath)` - Saves the countries data into a JSON file.
* `saveRatingChart(filePath)` - Saves the ratings data into a JSON file.
* `saveYearChart(filePath)` - Saves the years data into a JSON file.

As an example, a code snippet for `saveCountryChart(filePath)` is shown below.

[source,java]
----
include::{sourceDir}/seedu/travel/storage/JsonChartBookStorage.java[tags=saveCountryChart,indent=1]
----

In the snippet, a third-party library called Gson was used to convert Java Objects into JSON and back. The Gson API can be found https://www.javadoc.io/doc/com.google.code.gson/gson/2.8.5[here]. A step-by-step explanation is as follows:

. `saveCountryChart` accepts a `ReadOnlyCountryChart` object, which supplies data for the Country Chart, and a `Path` object, which specifies the file path for the `FileWriter` to write into.
. Both objects are checked by `requireAllNonNull` to make sure they are not empty.
. A `Gson` object is instantiated using the `GsonBuilder#setPrettyPrinting()#create()` object.
. A `FileWriter` object is instantiated with the `Path` object as its parameter.
. Assuming there are no exceptions, `Gson#toJson()` object will serialize the `ReadOnlyCountryChart` data as a `JsonObject` and place the stream on `FileWriter`.
. The `FileWriter#flush()` will flush the stream.
. If an `IOException` occurs, a warning message will be displayed by the `Logger#warning` object.

==== Generate Command

*Preconditions:* Given below is a list of preconditions that must be met for the `generate` command to work:

* By default, the charts are automatically generated each time TravelBuddy loads.
* The `generate` command always triggers the display of all three charts.
* The charts always update themselves in real-time. +
_Example:_ When a place is added via the `add` command, the charts are automatically updated so that no `generate` command is necessary.
* The chart will not display anything when the list is empty.
* You can type in any parameters after the `generate` command, TravelBuddy will simply ignore them.

*Example:* Given below is an example usage scenario and what the user will see in the GUI.

*Step 1:* By default, the charts are displayed when TravelBuddy launches. To navigate away from the charts, type in `select 1`. +
*Outcome:* The first index in the place list will be selected and displayed on the right-hand side of the panel..

*Step 2:* Type in `generate` to generate the charts.. +
*Outcome:* The charts will be displayed on the right-hand side of the panel..

==== Design Considerations

===== Aspect: How Chart Generation Executes

[width="100%",cols="16%,<50%,<50%",options="header"]
|=======================================================================

|
|*Alternative 1 (current choice)*
|*Alternative 2*

|*Description*
|Updates the charts both in real-time and when the `generate` command is used.
|Updates the charts only when the `generate` command is used.

|*Pros*
|*Ease-of-use*. This approach is more user-friendly, as users do not need to type an additional `generate` command after changes are made to the Place list. +
*Accuracy*. This approach is more accurate as the charts reflect the latest changes regardless of whether the user types the `generate` command.

|*Scalability*. This approach is computationally less intensive, as the charts are only generated when required.

|*Cons*
|*Scalability*. This approach is computationally more intensive, especially when the Place list is huge, as all three charts need to be regenerated every time a change is detected.
|*Ease-of-use*. This approach is Less user-friendly as users will need to type the `generate` command for the charts to reflect the changes made to the Place list. +
*Accuracy*. This approach is less accurate as the charts does not reflect the latest changes until the user types the `generate` command.

|*Example*
|As shown in <<Generate_BeforeEditAfterEdit>>, before the `edit 1 cc/USA` command was executed, the chart did not have a separate bar for USA. After the command was executed, the chart updated in real-time to include a bar for USA. All this was done without invoking the `generate` command.
|N.A.
|=======================================================================

*Decision:* Alternative 1, which is to update the charts in real-time, was adopted as it promotes ease-of-use, so users are not required to type in an additional `generate` command whenever changes are made to the Place list. Moreover, Alternative 1 is the more accurate option of the two, as the chart reflects the latest changes even if the user forgets to type the `generate` command.

[[Generate_BeforeEditAfterEdit]]
.A comparison before and after the `edit` command was executed
image::Generate_BeforeEditAfterEdit.png[width="800", caption="Figure 4.4.4: ", reftext="Figure 4.4.4"]
//end::chartFeature[]

=== Logging

We are using `java.util.logging` package for logging. The `LogsCenter` class is used to manage the logging levels and
logging destinations.

* The logging level can be controlled using the `logLevel` setting in the configuration file (See
<<Implementation-Configuration>>)
* The `Logger` for a class can be obtained using `LogsCenter.getLogger(Class)` which will log messages according to
the specified logging level
* Currently log messages are output through: `Console` and to a `.log` file.

*Logging Levels*

* `SEVERE` : Critical problem detected which may possibly cause the termination of the application
* `WARNING` : Proceed with caution
* `INFO` : Information showing the noteworthy actions by the App
* `FINE` : Details that is not usually noteworthy but may be useful in debugging e.g. print the actual list instead
of just its size

[[Implementation-Configuration]]
=== Configuration

Certain properties of the application can be controlled (e.g user prefs file location, logging level) through the
configuration file (default: `config.json`).

== Documentation

We use asciidoc for writing documentation.

[NOTE]
We chose asciidoc over Markdown because asciidoc, although a bit more complex than Markdown, provides more
flexibility in formatting.

=== Editing Documentation

See <<UsingGradle#rendering-asciidoc-files, UsingGradle.adoc>> to learn how to render `.adoc` files locally to
preview the end result of your edits. Alternatively, you can download the AsciiDoc plugin for IntelliJ, which allows
you to preview the changes you have made to your `.adoc` files in real-time.

=== Publishing Documentation

See <<UsingTravis#deploying-github-pages, UsingTravis.adoc>> to learn how to deploy GitHub Pages using Travis.

=== Converting Documentation to PDF Format

We use https://www.google.com/chrome/browser/desktop/[Google Chrome] for converting documentation to PDF format, as
Chrome's PDF engine preserves hyperlinks used in webpages.

Here are the steps to convert the project documentation files to PDF format.

.  Follow the instructions in <<UsingGradle#rendering-asciidoc-files, UsingGradle.adoc>> to convert the AsciiDoc
files in the `docs/` directory to HTML format.
.  Go to your generated HTML files in the `build/docs` folder, right click on them and select `Open with` -> `Google
 Chrome`.
.  Within Chrome, click on the `Print` option in Chrome's menu.
.  Set the destination to `Save as PDF`, then click `Save` to save a copy of the file in PDF format. For best
results, use the settings indicated in the screenshot below.

.Saving documentation as PDF files in Chrome
image::chrome_save_as_pdf.png[width="300"]

[[Docs-SiteWideDocSettings]]
=== Site-wide Documentation Settings

The link:{repoURL}/build.gradle[`build.gradle`] file specifies some project-specific https://asciidoctor
.org/docs/user-manual/#attributes[asciidoc attributes] which affects how all documentation files within this project
are rendered.

[TIP]
Attributes left unset in the `build.gradle` file will use their *default value*, if any.

[cols="1,2a,1", options="header"]
.List of site-wide attributes
|===
|Attribute name |Description |Default value

|`site-name`
|The name of the website.
If set, the name will be displayed near the top of the page.
|_not set_

|`site-githuburl`
|URL to the site's repository on https://github.com[GitHub].
Setting this will add a "View on GitHub" link in the navigation bar.
|_not set_

|`site-seedu`
|Define this attribute if the project is an official SE-EDU project.
This will render the SE-EDU navigation bar at the top of the page, and add some SE-EDU-specific navigation items.
|_not set_

|===

[[Docs-PerFileDocSettings]]
=== Per-file Documentation Settings

Each `.adoc` file may also specify some file-specific https://asciidoctor.org/docs/user-manual/#attributes[asciidoc
attributes] which affects how the file is rendered.

Asciidoctor's https://asciidoctor.org/docs/user-manual/#builtin-attributes[built-in attributes] may be specified and
used as well.

[TIP]
Attributes left unset in `.adoc` files will use their *default value*, if any.

[cols="1,2a,1", options="header"]
.List of per-file attributes, excluding Asciidoctor's built-in attributes
|===
|Attribute name |Description |Default value

|`site-section`
|Site section that the document belongs to.
This will cause the associated item in the navigation bar to be highlighted.
One of: `UserGuide`, `DeveloperGuide`, ``LearningOutcomes``{asterisk}, `AboutUs`, `ContactUs`

_{asterisk} Official SE-EDU projects only_
|_not set_

|`no-site-header`
|Set this attribute to remove the site navigation bar.
|_not set_

|===

=== Site Template

The files in link:{repoURL}/docs/stylesheets[`docs/stylesheets`] are the https://developer.mozilla.org/en-US/docs/Web/CSS[CSS stylesheets] of the site.
You can modify them to change some properties of the site's design.

The files in link:{repoURL}/docs/templates[`docs/templates`] controls the rendering of `.adoc` files into HTML5.
These template files are written in a mixture of https://www.ruby-lang.org[Ruby] and http://slim-lang.com[Slim].

[WARNING]
====
Modifying the template files in link:{repoURL}/docs/templates[`docs/templates`] requires some knowledge and
experience with Ruby and Asciidoctor's API.
You should only modify them if you need greater control over the site's layout than what stylesheets can provide.
The SE-EDU team does not provide support for modified template files.
====

[[Testing]]
== Testing

=== Running Tests

There are three ways to run tests.

[TIP]
The most reliable way to run tests is the 3rd one. The first two methods might fail some GUI tests due to
platform/resolution-specific idiosyncrasies.

*Method 1: Using IntelliJ JUnit test runner*

* To run all tests, right-click on the `src/test/java` folder and choose `Run 'All Tests'`
* To run a subset of tests, you can right-click on a test package, test class, or a test and choose `Run 'ABC'`

*Method 2: Using Gradle*

* Open a console and run the command `gradlew clean allTests` (Mac/Linux: `./gradlew clean allTests`)

[NOTE]
See <<UsingGradle#, UsingGradle.adoc>> for more info on how to run tests using Gradle.

*Method 3: Using Gradle (headless)*

Thanks to the https://github.com/TestFX/TestFX[TestFX] library we use, our GUI tests can be run in the _headless_ mode. In the headless mode, GUI tests do not show up on the screen. That means the developer can do other things on the Computer while the tests are running.

To run tests in headless mode, open a console and run the command `gradlew clean headless allTests` (Mac/Linux: `./gradlew clean headless allTests`)

=== Types of Tests

We have two types of tests:

.  *GUI Tests* - These are tests involving the GUI. They include,
.. _System Tests_ that test the entire App by simulating user actions on the GUI. These are in the `systemtests` package.
.. _Unit tests_ that test the individual components. These are in `seedu.travel.ui` package.
.  *Non-GUI Tests* - These are tests not involving the GUI. They include,
..  _Unit tests_ targeting the lowest level methods/classes. +
e.g. `seedu.travel.commons.StringUtilTest`
..  _Integration tests_ that are checking the integration of multiple code units (those code units are assumed to be
 working). +
e.g. `seedu.travel.storage.StorageManagerTest`
..  Hybrids of unit and integration tests. These test are checking multiple code units as well as how the are
connected together. +
e.g. `seedu.travel.logic.LogicManagerTest`


=== Troubleshooting Testing
**Problem: `HelpWindowTest` fails with a `NullPointerException`.**

* Reason: One of its dependencies, `HelpWindow.html` in `src/main/resources/docs` is missing.
* Solution: Execute Gradle task `processResources`.

== Dev Ops

=== Build Automation

See <<UsingGradle#, UsingGradle.adoc>> to learn how to use Gradle for build automation.

=== Continuous Integration

We use https://travis-ci.org/[Travis CI] and https://www.appveyor.com/[AppVeyor] to perform _Continuous Integration_ on our projects. See <<UsingTravis#, UsingTravis.adoc>> and <<UsingAppVeyor#, UsingAppVeyor.adoc>> for more details.

=== Coverage Reporting

We use https://coveralls.io/[Coveralls] to track the code coverage of our projects. See <<UsingCoveralls#, UsingCoveralls.adoc>> for more details.

=== Documentation Previews
When a pull request has changes to asciidoc files, you can use https://www.netlify.com/[Netlify] to see a preview of how the HTML version of those asciidoc files will look like when the pull request is merged. See <<UsingNetlify#, UsingNetlify.adoc>> for more details.

=== Making a Release

Here are the steps to create a new release.

.  Update the version number in link:{repoURL}/src/main/java/seedu/travel/MainApp.java[`MainApp.java`].
.  Generate a JAR file <<UsingGradle#creating-the-jar-file, using Gradle>>.
.  Tag the repo with the version number. e.g. `v0.1`
.  https://help.github.com/articles/creating-releases/[Create a new release using GitHub] and upload the JAR file you created.

=== Managing Dependencies

A project often depends on third-party libraries. For example, TravelBuddy depends on the https://github.com/FasterXML/jackson[Jackson library] for JSON parsing. Managing these _dependencies_ can be automated using Gradle. For example, Gradle can download the dependencies automatically, which is better than these alternatives:

[loweralpha]
. Include those libraries in the repo (this bloats the repo size)
. Require developers to download those libraries manually (this creates extra work for developers)

[appendix]
== Product Scope

*Target user profile*:
The target audience that we have identified are stated below.

* The user has a need to manage a significant number of places
* The user prefers desktop apps over other types
* The user can type fast
* The user prefers typing over mouse input
* The user is reasonably comfortable using CLI apps

*Value proposition*: Manage contacts faster than a typical mouse/GUI driven app

// tag::user-stories[]
[appendix]
== User Stories

The priority of <<user-stories, user stories>> are divided into three categories:

* High (must have) - `* * *`
* Medium (nice to have) - `* *`
* Low (unlikely to have) - `*`

[width="100%", cols="8%,8%,<30%,<50%", options="header"]
.User Stories
|=======================================================================
|Priority
|As a ...
|I want to ...
|So that ...

|`* * *`
|user
|search places by their names
|I can quickly retrieve information about that place

|`* * *`
|user
|keep track of all the places I have visited
|I can easily search for them in the future

|`* * *`
|user
|rate the places I have visited
|I know which places I want to revisit

|`* * *`
|user
|be able to search for places by ratings
|I can recommend the highly-rated places to others and avoid the lowly-rated ones

|`* * *`
|user
|be able to search for places by countries
|I can plan for future trips

|`* * *`
|user
|search places by their tag(s)
|I can quickly compile a list of places with related tags

|`* *`
|user
|know the countries and continents that I have not visited
|I may visit them in future

|`* *`
|user
|see a graphical representation of the places I have visited
|I can plan which country to visit next

|`* *`
|user
|to know the number of times I have revisited a place
|I know which places are popular for me

|`* *`
|user
|search for the places I have visited by years
|I am able to see which places I have visited in by year

|`*`
|user
|have a map view indicating all of the places I have visited
|I can quickly find out the places by countries I have visited in a user-friendly way

|`*`
|user
|I want to get the locations of highly-rated places in my vicinity
|find a place to visit
|=======================================================================
// end::user-stories[]

// tag::use-cases[]
[appendix]
== Use Cases

For all <<use-cases, use cases>> below, the *System* is the `TravelBuddy` and the <<actor, *Actor*>> is the `user`,
unless specified otherwise.

[discrete]
=== Use case: Deleting a place

<<mss, *MSS*>>

. User requests to list places
. TravelBuddy shows a list of places
. User requests to delete a specific place in the list
. TravelBuddy deletes the place
+
Use case ends.

<<extension, *Extensions*>>

[none]
* 2a. The list is empty.
+
Use case ends.

* 3a. The given index is invalid.
+
[none]
** 3a1. TravelBuddy shows an error message "The place index provided is invalid".
+
Use case resumes at step 2.

* 3b. The given command is invalid.
+
[none]
** 3b1. TravelBuddy shows an error message "Unknown command".
+
Use case resumes at step 2.

[discrete]
=== Use case: Search for a place

<<mss, *MSS*>>

. User requests to list places
. TravelBuddy shows a list of places
. User searches for a place with a specific word
. TravelBuddy displays all places with the specified word.
+
Use case ends.

<<extension, *Extensions*>>

[none]
* 2a. The list is empty.
+
Use case ends.

* 3a. The given word is not found.
+
[none]
** 3a1. TravelBuddy shows an error message "0 places listed!".
+
Use case resumes at step 2.

* 3b. The given command is invalid.
+
[none]
** 3b1. TravelBuddy shows an error message "Unknown command".
+
Use case resumes at step 2.

[discrete]
=== Use case: Edits a place

<<mss, *MSS*>>

. User requests to list places
. TravelBuddy shows a list of places
. User edits a place with a specified index and a specified parameter.
. TravelBuddy identifies the place and updates the changes on the specified parameter.
+
Use case ends.

<<extension, *Extensions*>>

[none]
* 2a. The list is empty.
+
Use case ends.

* 3a. The given index is invalid.
+
[none]
** 3a1. TravelBuddy shows an error message "Invalid command format!".
+
Use case resumes at step 2.

* 3b. The given prefix is invalid.
+
[none]
** 3b1. TravelBuddy shows an error message "Invalid command format!".
+
Use case resumes at step 2.

* 3c. The given parameter is invalid.
+
[none]
** 3c1. TravelBuddy shows an error message depending on the parameter.
+
Use case resumes at step 2.

* 3d. The given command is invalid.
+
[none]
** 3d1. TravelBuddy shows an error message "Unknown command".
+
Use case resumes at step 2.
// end::use-cases[]

[appendix]
== Non-Functional Requirements

The non-functional requirements of the system are listed below:

.  *Operating System (OS) Compatability:* Should work on any <<mainstream-os, mainstream OS>> as long as it has Java `9` or higher installed.
.  *Storage Requirements:* Should store up to 1,000 places without a noticeable sluggishness in performance for typical usage.
.  *Usage Efficiency:* A user with above average typing speed for regular english text (i.e. not code, not system admin commands) should be able to accomplish most of the tasks faster using commands than using the mouse.
.  *Constraints:* Should be backward compatible with data produced by earlier versions of the system;
.  *Technical Requirements:* Should work on both 32-bit and 64-bit environments.
.  *Speed Requirements:* Should respond within two seconds.
.  *Quality Requirements:* Should be usable by a novice who has never used a travel log

[appendix]
== Glossary

[width="100%", cols="20%,<80%", options="header"]
.A List of Terms Used in this Developer Guide
|=======================================================================
|Terms
|Definitions

|[[activity-diagram]]
*Activity Diagram*
|Activity diagrams are diagrams that can model workflows. Activity diagrams are the UML equivalent of flow charts.

|[[actor]]
*Actor*
|An actor (in a use case) is a role played by a user. An actor can be a human or another system. Actors are not part of the system; they reside outside the system.

|[[class-diagram]]
*Class Diagram*
|Class diagrams describe the structure (but not the behavior) of an OOP solution.

|[[extension]]
*Extension*
|Extensions are "add-on"s to the MSS that describe exceptional or alternative flow of events. They describe variations of the scenario that can happen if certain things are not as expected by the MSS.

|[[ide]]
*Integrated Development Environment*
|Integrated Development Environment (IDE) is a software application that provides comprehensive facilities to computer programmers for software development.

|[[jdk]]
*Java Development Kit*
|Java Development Kit (JDK) is a software development environment used for developing Java applications and applets.

|[[mainstream-os]]
*Mainstream OS*
|Some mainstream operating systems include Windows, Linux, Unix and OS-X.

|[[mss]]
*MSS*
|Main Success Scenario (MSS) describes the most straightforward interaction for a given use case, which assumes that nothing goes wrong.

|[[sequence-diagram]]
*Sequence Diagram*
|Sequence diagrams capture the interactions between multiple objects for a given scenario.

|[[use-cases]]
*Use Case*
|A use case is a description of a set of sequences of actions, including variants, that a system performs to yield an observable result of value to an actor.

|[[user-stories]]
*User Story*
|User stories are short, simple descriptions of a feature told from the perspective of the person who desires the new capability, usually a user or customer of the system.

|=======================================================================


[appendix]
== Instructions for Manual Testing

Given below are instructions to test the app manually.

[NOTE]
These instructions only provide a starting point for testers to work on. Testers are expected to do more _exploratory_
 testing.

*Launching and Shutdown*

. Initial launch

.. Download the jar file and copy into an empty folder
.. Double-click the jar file +
   Expected: Shows the GUI with a set of sample contacts. The window size may not be optimum.

. Saving window preferences

.. Resize the window to an optimum size. Move the window to a different location. Close the window.
.. Re-launch the app by double-clicking the jar file. +
   Expected: The most recent window size and location is retained.


*Deleting a Place*

. Deleting a place while all places are listed

.. Prerequisites: List all places using the `list` command. Multiple places in the list.
.. Test case: `delete 1` +
   Expected: First contact is deleted from the list. Details of the deleted contact shown in the status message. Timestamp in the status bar is updated.
.. Test case: `delete 0` +
   Expected: No place is deleted. Error details shown in the status message. Status bar remains the same.
.. Other incorrect delete commands to try: `delete`, `delete x` (where x is larger than the list size)  +
   Expected: Similar to previous.<|MERGE_RESOLUTION|>--- conflicted
+++ resolved
@@ -184,14 +184,10 @@
 .Structure of the UI component
 image::UiClassDiagram.png[width="800"]
 
-<<<<<<< HEAD
 The `UI` component, as seen in <<UiClassDiagram>>, uses JavaFX UI framework. The *layout* of these UI parts are defined in matching `.fxml` files that are in the `src/main/resources/view` folder. For example, the layout of the link:{repoURL}/src/main/java/seedu/travel/ui/MainWindow.java[`MainWindow`] is specified in link:{repoURL}/src/main/resources/view/MainWindow.fxml[`MainWindow.fxml`]
-=======
-The `UI` component, as seen in <<UiClassDiagram>>, uses the JavaFx UI framework. The *layout* of these UI parts are
 defined in matching `.fxml` files that are in the `src/main/resources/view` folder. For example, the layout of the
 link:{repoURL}/tree/master/src/main/java/seedu/travel/ui/MainWindow.java[`MainWindow`] is specified in
 link:{repoURL}/tree/master/src/main/resources/view/MainWindow.fxml[`MainWindow.fxml`]
->>>>>>> ee5c6674
 
 The `UI` component *controllers* are found in the `src/main/java/seedu/travel/ui` folder. Each class corresponds to a
  specific `.fxml` file.
