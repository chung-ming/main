--- conflicted
+++ resolved
@@ -135,11 +135,7 @@
 
 The rest of TravelBuddy consists of four components.
 
-<<<<<<< HEAD
-* <<Design-Ui,*`UI`*>>: The UI of TravelBuddy.
-=======
 * <<Design-Ui,*`UI`*>>: The User Interface (UI) of the App.
->>>>>>> 202cd9a6
 * <<Design-Logic,*`Logic`*>>: The command executor.
 * <<Design-Model,*`Model`*>>: Holds the data of TravelBuddy in-memory.
 * <<Design-Storage,*`Storage`*>>: Reads data from, and writes data to, the hard disk.
@@ -170,10 +166,10 @@
 
 The sections below give more details of each component.
 
-// tag::uiArchitecture[]
-
 [[Design-Ui]]
 === UI Component
+
+// tag::uiArchitecture[]
 
 *API* :
 link:{repoURL}/tree/master/src/main/java/seedu/travel/ui/Ui.java[`Ui.java`]
@@ -217,13 +213,8 @@
 ** `PlaceListCard`: Labels for the Display index and Place data fields (`CountryCode`, `Rating` etc.) in a VBox the left,
 Labels that display Name and actual Place data (`CountryCode`, `Rating` etc) in a VBox on the right
 
-<<<<<<< HEAD
-* RightParentPanel: Parent panel for both `DisplayListPanel` and `ExtendedPlacePanel`,
+* RightParentPanel: Parent panel for both `ChartListPanel` and `ExpandedPlacePanel`,
 contains helper methods for switching functionality, interacts with `Model` and `Logic`
-=======
-* `RightParentPanel`: Parent panel for both `DisplayListPanel` and `ExtendedPlacePanel`,
-contains helper methods for switching functionality, interacts with model and logic
->>>>>>> 202cd9a6
 
 ** `ChartListPanel`: Parent panel for analytics of all Places, the `generate` command displays this panel
 
@@ -852,9 +843,8 @@
 
 // end::countrycode[]
 
+=== Photos Feature
 // tag::photosFeature[]
-
-=== Photos Feature
 
 The Photo feature gives users the ability to attach an existing image file to any `Place` object,
 which is then displayed in the `ExpandedPlacePanel` when the `select` command is called on a particular Place.
@@ -889,7 +879,7 @@
 The exception is caught, control returns to `parsePhoto()` and a `ParseException is thrown`.
 
 [source, java]
-`    public static boolean isValidPhotoFilepath(String test) {
+    public static boolean isValidPhotoFilepath(String test) {
         if (!(test instanceof String)) {
             throw new NullPointerException();
         }
@@ -905,7 +895,7 @@
             return false;
         }
         return true;
-    }`
+    }
 
 * Else, control returns to `parseUtil.parsePhoto()`. It uses the all-parameter `Place()` constructor to create
 a `Place` object, using the `Photo` parameter and other parameters.
@@ -927,7 +917,7 @@
 
 Given below is an example usage scenario and what the user will see in the GUI.
 
-Step 1.Input `add n/Himeiji Castle cc/JPN dv/15/12/2017 r/5 d/Wow. a/Kyoto t/castle p/C:\Users\Michael\Pictures\castle-photo.jpg`
+Step 1. Input `add n/Himeiji Castle cc/JPN dv/15/12/2017 r/5 d/Wow. a/Kyoto t/castle p/C:\Users\Michael\Pictures\castle-photo.jpg`
 
 [[addPhotoBefore]]
 [reftext="Figure 4.4.1.2"]
