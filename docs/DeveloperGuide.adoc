= TravelBuddy - Developer Guide
:site-section: DeveloperGuide
:toc:
:toc-title:
:toc-placement: preamble
:sectnums:
:imagesDir: images
:stylesDir: stylesheets
:sourceDir: ../src/main/java
:xrefstyle: full
:experimental:
ifdef::env-github[]
:tip-caption: :bulb:
:note-caption: :information_source:
:important-caption: :heavy_exclamation_mark:
:caution-caption: :fire:
:warning-caption: :warning:
endif::[]
:repoURL: https://github.com/CS2103-AY1819S2-W11-3/main
:source-highlighter: rouge

By: `CS2103T W11-3 Team`      Since: `Feb 2019`      Licence: `MIT`

== Introduction

Welcome to *TravelBuddy*'s Developer Guide, put together by Chung Ming, Prem, Niven and Shaun. In this guide, you will
 find all the relevant information to get you familiarize with TravelBuddy's design and implementation.

== Setting Up

Before we begin, here is a quick guide on how you can set up your machine to optimize the performance of TravelBuddy.

=== Prerequisites

There are two installations that you need to take note of. They are:

* *Install JDK version `9` or later*
+
[WARNING]
For Windows developers, <<jdk, Java>> version `10` will fail to run tests in headless mode due to a https://github.com/javafxports/openjdk-jfx/issues/66[JavaFX bug]. Therefore, we strongly encourage all Windows developers to stick with JDK version `9`.

* *Install IntelliJ IDE*
[NOTE]
By default, <<ide, IntelliJ>> already has both Gradle and JavaFx plugins installed. As TravelBuddy will be making use of them, please do not disable them. If you have disabled them, go to `File` > `Settings` > `Plugins` to re-enable them.


=== Setting Up the Project in Your Computer

For this section, we will integrate JDK, IntelliJ and GitHub with TravelBuddy, before compiling it using Gradle. The steps are listed below:

. Go to this repo, fork it first before cloning it. Fork it again to your computer.
. Open IntelliJ (if you are not in the welcome screen, click `File` > `Close Project` to close the existing project dialog first)
. Set up the correct JDK version for Gradle
.. Click `Configure` > `Project Defaults` > `Project Structure`
.. Click `New...` and find the directory of the JDK
. Click `Import Project`
. Locate the `build.gradle` file and select it. Click `OK`
. Click `Open as Project`
. Click `OK` to accept the default settings
. Open a console and run the command `gradlew processResources` (Mac/Linux: `./gradlew processResources`). It should finish with the `BUILD SUCCESSFUL` message. +
This will generate all resources required by the application and tests.
. Open link:{repoURL}/src/main/java/seedu/travel/ui/MainWindow.java[`MainWindow.java`] and check for any code errors
.. Due to an ongoing https://youtrack.jetbrains.com/issue/IDEA-189060[issue] with some of the newer versions of IntelliJ, code errors may be detected even if the project can be built and run successfully
.. To resolve this, place your cursor over any of the code section highlighted in red. Press kbd:[ALT + ENTER], and select `Add '--add-modules=...' to module compiler options` for each error
. Repeat this for the test folder as well (e.g. check link:{repoURL}/src/test/java/seedu/travel/ui/HelpWindowTest.java[`HelpWindowTest.java`] for code errors, and if so, resolve it the same way)

=== Verifying the Setup

. Run the `seedu.travel.MainApp` and try a few commands
. <<Testing,Run the tests>> to ensure they all pass.

=== Configurations to do Before Writing Code

==== Configuring the Coding Style

This project follows the https://github.com/oss-generic/process/blob/master/docs/CodingStandards.adoc[OSS-Generic Java Coding Standard]. IntelliJ's default style is mostly compliant with ours but it uses a different import order from ours. To rectify,

. Go to `File` > `Settings...` (Windows/Linux), or `IntelliJ IDEA` > `Preferences...` (macOS)
. Select `Editor` > `Code Style` > `Java`
. Click on the `Imports` tab to set the order

* For `Class count to use import with '\*'` and `Names count to use static import with '*'`: Set to `999` to prevent IntelliJ from contracting the import statements
* For `Import Layout`: The order is `import static all other imports`, `import java.\*`, `import javax.*`, `import org.\*`, `import com.*`, `import all other imports`. Add a `<blank line>` between each `import`

Optionally, you can follow the <<UsingCheckstyle#, UsingCheckstyle.adoc>> document to configure Intellij to check style-compliance as you write code.

==== Setting Up CI

Set up Travis to perform Continuous Integration (CI) for your fork. See <<UsingTravis#, UsingTravis.adoc>> to learn how to set it up.

After setting up Travis, you can optionally set up coverage reporting for your team fork (see <<UsingCoveralls#, UsingCoveralls.adoc>>).

[NOTE]
Coverage reporting could be useful for a team repository that hosts the final version but it is not that useful for your personal fork.

Optionally, you can set up AppVeyor as a second CI (see <<UsingAppVeyor#, UsingAppVeyor.adoc>>).

[NOTE]
Having both Travis and AppVeyor ensures your App works on both Unix-based platforms and Windows-based platforms (Travis is Unix-based and AppVeyor is Windows-based)

==== Getting started with coding

When you are ready to start coding, get some sense of the overall design by reading <<Design-Architecture>>.

== Design

This section provides a high-level overview of overall architecture of TravelBuddy,
including the design and structure of components and their constituent classes.

[[Design-Architecture]]
=== Architecture

[[ArchitectureDiagram]]
[reftext="Figure 3.1.1"]
[caption="Figure 3.1.1: "]
.Architecture Diagram
image::Architecture.png[width="600"]

<<ArchitectureDiagram>> above explains the high-level design of TravelBuddy. Given below is a quick overview of each component.

[TIP]
The `.pptx` files used to create diagrams in this document can be found in the
link:{repoURL}/tree/master/docs/diagrams/[diagrams] folder. To update a diagram, modify the diagram in the pptx file,
select the objects of the diagram, and choose `Save as picture`.

`Main` has only one class called link:{repoURL}/tree/master/src/main/java/seedu/travel/MainApp.java[`MainApp`]. It is responsible for,

* At app launch: Initializes the components in the correct sequence, and connects them up with each other.
* At shut down: Shuts down the components and invokes cleanup method where necessary.

<<Design-Commons,*`Commons`*>> represents a collection of classes used by multiple other components.
The following class plays an important role at the architecture level:

* `LogsCenter` : Used by many classes to write log messages to TravelBuddy's log file.

The rest of TravelBuddy consists of four components.

<<<<<<< HEAD
* <<Design-Ui,*`UI`*>>: The UI of TravelBuddy.
=======
* <<Design-Ui,*`UI`*>>: The User Interface (UI) of the App.
>>>>>>> 202cd9a6
* <<Design-Logic,*`Logic`*>>: The command executor.
* <<Design-Model,*`Model`*>>: Holds the data of TravelBuddy in-memory.
* <<Design-Storage,*`Storage`*>>: Reads data from, and writes data to, the hard disk.

Each of the four components

* Defines its Application Programming Interface (_API_) in an `interface` with the same name as the component.
* Exposes its functionality using a `{Component Name}Manager` class.

For example, the `Logic` component, as seen in the class diagram in <<LogicClassDiagram>>, defines it's API in the `Logic.java` interface and exposes its functionality using the `LogicManager.java` class.

[[LogicClassDiagram]]
[reftext="Figure 3.1.2"]
[caption="Figure 3.1.2: "]
.Class Diagram of the Logic component
image::LogicClassDiagram.png[width="800"]

[discrete]
==== How the architecture components interact with each other

The sequence diagram, as seen in <<SeqDiagramDforDeletePlace>>, below shows how the components interact with each other for the scenario where the user issues the command `delete 1`.

[[SeqDiagramDforDeletePlace]]
[reftext="Figure 3.1.3"]
[caption="Figure 3.1.3: "]
.component interactions for `delete 1` command
image::SDforDeletePlace.png[width="800"]

The sections below give more details of each component.

// tag::uiArchitecture[]

[[Design-Ui]]
=== UI Component

*API* :
link:{repoURL}/tree/master/src/main/java/seedu/travel/ui/Ui.java[`Ui.java`]

[[UiClassDiagram]]
[reftext="Figure 3.2.1"]
[caption="Figure 3.2.1: "]
.Structure of the UI component
image::UiClassDiagram.png[width="800"]

The `UI` component, as seen in <<UiClassDiagram>>, uses the JavaFx UI framework. The *layout* of these UI parts are
defined in matching `.fxml` files that are in the `src/main/resources/view` folder. For example, the layout of the
link:{repoURL}/tree/master/src/main/java/seedu/travel/ui/MainWindow.java[`MainWindow`] is specified in
link:{repoURL}/tree/master/src/main/resources/view/MainWindow.fxml[`MainWindow.fxml`]

The `UI` component *controllers* are found in the `src/main/java/seedu/travel/ui` folder. Each class corresponds to a
 specific `.fxml` file.

The `UI` component,

* Executes user commands using the `Logic` component.
* Listens for changes to `Model` data so that the UI can be updated with the modified data.

The UI consists of a `MainWindow` that is made up of various parts specified below.
All parts inherit from the abstract `UiPart` class.

*Brief overview* of each UI component:

`MainWindow`: Consists of the main menu with `File` and `Help` dropdowns and the remaining UI parts below.

* `HelpWindow`: Webview to display UserGuide.html

* `CommandBox`: Directly below the main menu, CLI displayed here

* `ResultDisplay`: Displays CLI feedback to user, (eg. `Unknown command`, `Invalid command format!`)

* `StatusBarFooter`: At the bottom of MainWindow, reports the status of the TravelBudy application

* `PlaceListPanel`: On the left of the application, displays Places as a VBox of `PlaceListCards`

** `PlaceListCard`: Labels for the Display index and Place data fields (`CountryCode`, `Rating` etc.) in a VBox the left,
Labels that display Name and actual Place data (`CountryCode`, `Rating` etc) in a VBox on the right

<<<<<<< HEAD
* RightParentPanel: Parent panel for both `DisplayListPanel` and `ExtendedPlacePanel`,
contains helper methods for switching functionality, interacts with `Model` and `Logic`
=======
* `RightParentPanel`: Parent panel for both `DisplayListPanel` and `ExtendedPlacePanel`,
contains helper methods for switching functionality, interacts with model and logic
>>>>>>> 202cd9a6

** `ChartListPanel`: Parent panel for analytics of all Places, the `generate` command displays this panel

*** `ChartCard`: Displays `Chart` data in a bar graph

** `ExpandedPlacePanel`: Displays an expanded view of all Place data, including the `Photo`

* `BrowserPanel`: *_Deprecated._* Opens on clicking the PlaceListCard, on the right of the PlaceListPanel

*All CSS code can be found in `LightTheme.css` and `Extensions.css`

// end::uiArchitecture[]

[[Design-Logic]]
=== Logic Component

[[fig-LogicClassDiagram]]
[reftext="Figure 3.3.1"]
[caption="Figure 3.3.1: "]
.Structure of the Logic component
image::LogicClassDiagram.png[width="800"]

*API* :
link:{repoURL}/tree/master/src/main/java/seedu/travel/logic/Logic.java[`Logic.java`]

Below is an overview of the `Logic` interface:

.  `Logic` uses the `TravelBuddyParser` class to parse the user command.
.  This results in a `Command` object which is executed by the `LogicManager`.
.  The command execution can affect the `Model` (e.g. adding a place).
.  The result of the command execution is encapsulated as a `CommandResult` object which is passed back to the `Ui`.
.  In addition, the `CommandResult` object can also instruct the `Ui` to perform certain actions, such as displaying help to the user.

Given in <<DeletePersonSdForLogic>> below is the sequence diagram for interactions within the `Logic` component for the `execute("delete 1")` API call.

[[DeletePersonSdForLogic]]
[reftext="Figure 3.3.2"]
[caption="Figure 3.3.2: "]
.Interactions inside the Logic component for the `delete 1` command
image::DeletePersonSdForLogic.png[width="800"]

[[Design-Model]]
=== Model Component

[[ModelClassDiagram]]
[reftext="Figure 3.4.1"]
[caption="Figure 3.4.1: "]
.Structure of the Model component
image::ModelClassDiagram.png[width="800"]

*API* : link:{repoURL}/tree/master/src/main/java/seedu/travel/model/Model.java[`Model.java`]

Below is an overview of the `Model` interface:

* `Model` stores a `UserPref` object that represents the user's preferences.
* `Model` stores the place data.
* `Model` exposes an unmodifiable `ObservableList<Place>` that can be 'observed' e.g. the UI can be bound to this list so that
the UI automatically updates when the data in the list change.
* `Model` does not depend on any of the other three components.

[NOTE]
As a more Object Oriented Programming (OOP) model, we can store a `Tag` list in `TravelBuddy`, which `Place` can reference. This would allow `TravelBuddy` to only require one `Tag` object per unique `Tag`, instead of each `Place` needing their own `Tag` object. An
 example of how such a model may look like is seen in <<ModelClassBetterOopDiagram>>. +
 +
[[ModelClassBetterOopDiagram]]
[reftext="Figure 3.4.2"]
[caption="Figure 3.4.2: "]
.OOP Class Diagram
image::ModelClassBetterOopDiagram.png[width="800"]

[[Design-Storage]]
=== Storage Component

[[StorageClassDiagram]]
[reftext="Figure 3.5.1"]
[caption="Figure 3.5.1: "]
.Structure of the Storage component
image::StorageClassDiagram.png[width="800"]

*API* : link:{repoURL}/tree/master/src/main/java/seedu/travel/storage/Storage.java[`Storage.java`]

Below is an overview of the `Storage` interface:

* `Storage` can save `UserPref` objects in json format and read it back.
* `Storage` can save the TravelBuddy data in json format and read it back.

[[Design-Commons]]
=== Common Classes

Classes used by multiple components are in the `seedu.travel.commons` package.

// tag::implementation[]
== Implementation
// end::implementation[]

This section describes some noteworthy details on how certain features are implemented.

// tag::undoredo[]
=== Undo/Redo Feature

Called by the `undo` and `redo` commands to undo and redo changes to TravelBuddy Place entries.
Undoable commands include `add`, `edit`, `delete`, `deletem`, `clear`, `generate` and `redo`. Redoable commands include `add`, `edit`, `delete`, `deletem`, `clear`, `generate` and `undo`.

==== Current Implementation

The undo/redo mechanism is facilitated by `VersionedTravelBuddy`.
It extends `TravelBuddy` with an undo/redo history, stored internally as a `travelBuddyStateList` and `currentStatePointer`.
Additionally, it implements the following operations:

* `VersionedTravelBuddy#commit()` -- Saves the current TravelBuddy state in its history.
* `VersionedTravelBuddy#undo()` -- Restores the previous TravelBuddy state from its history.
* `VersionedTravelBuddy#redo()` -- Restores a previously undone TravelBuddy state from its history.

These operations are exposed in the `Model` interface as `Model#commitTravelBuddy()`, `Model#undoTravelBuddy()` and `Model#redoTravelBuddy()` respectively.

Given below is an example usage scenario and how the undo/redo mechanism behaves at each step.

Step 1. The user launches the application for the first time. The `VersionedTravelBuddy` will be initialized with the initial TravelBuddy state, and the `currentStatePointer` pointing to that single TravelBuddy state.

image::UndoRedoStartingStateListDiagram.png[width="800"]

Step 2. The user executes `delete 5` command to delete the 5th place in TravelBuddy. The `delete` command calls
`Model#commitTravelBuddy()`, causing the modified state of TravelBuddy after the `delete 5` command executes to be saved in the `travelBuddyStateList`, and the `currentStatePointer` is shifted to the newly inserted TravelBuddy state.

image::UndoRedoNewCommand1StateListDiagram.png[width="800"]

Step 3. The user executes `add n/David ...` to add a new place. The `add` command also calls `Model#commitTravelBuddy()`,
causing another modified TravelBuddy state to be saved into the `travelBuddyStateList`.

image::UndoRedoNewCommand2StateListDiagram.png[width="800"]

[NOTE]
If a command fails its execution, it will not call `Model#commitTravelBuddy()`, so the TravelBuddy state will not be saved into the `travelBuddyStateList`.

Step 4. The user now decides that adding the place was a mistake, and decides to undo that action by executing the
`undo` command. The `undo` command will call `Model#undoTravelBuddy()`, which will shift the `currentStatePointer` once to the left, pointing it to the previous TravelBuddy state. This restores the TravelBuddy to that state.

image::UndoRedoExecuteUndoStateListDiagram.png[width="800"]

[NOTE]
If the `currentStatePointer` is at index 0, pointing to the initial TravelBuddy state, then there are no previous TravelBuddy states to restore. The `undo` command uses `Model#canUndoTravelBuddy()` to check if this is the case. If so, it will return an error to the user rather than attempting to perform the undo.

The following sequence diagram shows how the undo operation works:

image::UndoRedoSequenceDiagram.png[width="800"]

The `redo` command does the opposite -- it calls `Model#redoTravelBuddy()`, which shifts the `currentStatePointer` once to the right, pointing to the previously undone state, and restores TravelBuddy to that state.

[NOTE]
If the `currentStatePointer` is at index `travelBuddyStateList.size() - 1`, pointing to the latest TravelBuddy state, then there are no undone TravelBuddy states to restore. The `redo` command uses `Model#canRedoTravelBuddy()` to check if this is the case. If so, it will return an error to the user rather than attempting to perform the redo.

Step 5. The user then decides to execute the command `list`. Commands that do not modify TravelBuddy, such as `list`, will usually not call `Model#commitTravelBuddy()`, `Model#undoTravelBuddy()` or `Model#redoTravelBuddy()`. Thus, the `travelBuddyStateList` remains unchanged.

image::UndoRedoNewCommand3StateListDiagram.png[width="800"]

Step 6. The user executes `clear`, which calls `Model#commitTravelBuddy()`. Since the `currentStatePointer` is not pointing at the end of the `travelBuddyStateList`, all TravelBuddy states after the `currentStatePointer` will be purged. We designed it this way because it no longer makes sense to redo the `add n/David ...` command. This is the behavior that most modern desktop applications follow.

image::UndoRedoNewCommand4StateListDiagram.png[width="800"]

The following activity diagram summarizes what happens when a user executes a new command:

image::UndoRedoActivityDiagram.png[width="650"]

==== Design Considerations

===== Aspect: How undo & redo executes

* **Alternative 1 (current choice):** Saves the entire TravelBuddy.
** Pros: Easy to implement.
** Cons: May have performance issues in terms of memory usage.
* **Alternative 2:** Individual command knows how to undo/redo by itself.
** Pros: Will use less memory (e.g. for `delete`, just save the place being deleted).
** Cons: We must ensure that the implementation of each individual command are correct.

===== Aspect: Data structure to support the undo/redo commands

* **Alternative 1 (current choice):** Use a list to store the history of TravelBuddy states.
** Pros: Easy for new Computer Science student undergraduates to understand, who are likely to be the new incoming developers of our project.
** Cons: Logic is duplicated twice. For example, when a new command is executed, we must remember to update both `HistoryManager` and `VersionedTravelBuddy`.
* **Alternative 2:** Use `HistoryManager` for undo/redo
** Pros: We do not need to maintain a separate list, and just reuse what is already in the codebase.
** Cons: Requires dealing with commands that have already been undone: We must remember to skip these commands. Violates Single Responsibility Principle and Separation of Concerns as `HistoryManager` now needs to do two different things.
// end::undoredo[]

// tag::search[]
=== Search Feature
==== Current Implementation

The `search` command provides functionality for users to search for places in TravelBuddy that contain the specified input.
The user's input is split into separate keywords and matched by a `Predicate` to the list of places in TravelBuddy.
Places with matching keywords will be displayed on the GUI, which allows users to retrieve a list of places according to their input.

*Logic:* The `search` mechanism is executed by `SearchCommand`, which extends from `Command`. A code snippet is shown below:

[source, java]
public CommandResult execute(Model model, CommandHistory history) {
    requireNonNull(model);
    model.updateFilteredPlaceList(predicate);
    return new CommandResult(constructFeedbackToUser(model));
}

<<Figure 4.2.1.1>> below shows the class diagram of the `search` mechanism and its associations to the other classes in the Logic component.

[[SearchCommandClassDiagram]]
.Class Diagram for `search` command.
image::SearchCommandClassDiagram.png[width="800", caption="Figure 4.2.1.1: ", reftext="Figure 4.2.1.1"]


The example below is a usage scenario for the search feature and is based on the search name feature.
[NOTE]
The various search features (i.e. search name, country code, rating, tags, year) function on a similar concept, differing only in the `Parser` which is called using different command words and the `Predicate` to filter arguments.

The following sequence diagram, <<Figure 4.2.1.2>>, shows how the search feature works:

[[SearchCommandSequenceDiagram]]
.Sequence Diagram for `search` command.
image::SearchCommandSequenceDiagram.png[width="800", caption="Figure 4.2.1.2: ", reftext="Figure 4.2.1.2"]

The control flow of the sequence diagram above is as follows:

. Initially, a user enters a command with the command word `search` followed by argument(s).
. `LogicManager` receives the `execute` command and calls the `parseCommand` method in `TravelBuddyParser`.
. `TravelBuddyParser` parses `search` as the command and a `SearchCommandParser` will be instantiated to further parse the command.
. `SearchCommandParser` receives the arguments if the command word input matches the command word of any search command.

** The argument string is split into an array of keywords based on the `regex` which is `\\s+` in the code snippet below.
+
[source, java]
String[] nameKeywords = trimmedArgs.split("\\s+");
return new SearchCommand(new NameContainsKeywordsPredicate(Arrays.asList(nameKeywords)));
** A NameContainsKeywordPredicate will be instantiated with the array of arguments as the predicate, which will be used to check if any of the places in TravelBuddy matches the user's input.
+
[source, java]
public boolean test(Place place) {
    return keywords.stream().anyMatch(
        keyword -> StringUtil.containsWordIgnoreCase(
        place.getName().fullName, keyword));
}
. Subsequently, `SearchCommandParser` creates a `SearchCommand` object with the predicate and returns it to `LogicManager`.
. Following that, `LogicManager` calls the `execute` method of `SearchCommand`, shown in the code snippet below.
+
[source, java]
public CommandResult execute(Model model, CommandHistory history) {
    requireNonNull(model);
    model.updateFilteredPlaceList(predicate);
    return new CommandResult(constructFeedbackToUser(model));
}
. `SearchCommand` updates the list in `Model`, which will be displayed in the GUI.
. `SearchCommand` instantiates a `CommandResult` object and passes it to `LogicManager` .

The search feature comprises of the following search commands:

* Search by Name: `search`
* Search by Rating: `searchr`
* Search by Tags: `searcht`
* Search by Country: `searchc`
* Search by Year: `searchyear`

[NOTE]
The various `search` commands are in lower-case. Mixed-case or upper-case commands are not recognised by the application.

===== Search Name Feature
The command word for search name is `search` and is parsed by `TravelBuddyParser`. The arguments are then passed into `SearchCommandParser`.

The name arguments entered by the user are stored in a list of keywords and passed into `NameContainsKeywordsPredicate`, where the list is converted into a stream and individually matched to the names of each entry in TravelBuddy.

The search name mechanism is facilitated by `SearchCommand`, which extends `Command` with a predicate that specifies the conditions of the name of the place to be chosen from TravelBuddy.

Given below is an example usage scenario and how the search mechanism behaves at each step.

Step 1. The user launches the application and sees the GUI with the user's list of places as shown in <<Figure 4.2.1.3>> below.

[[UIsearch]]
.GUI with user's list of places, prior to running `search Singapore` command.
image::UIsearch.png[width="800", caption="Figure 4.2.1.3: ", reftext="Figure 4.2.1.3"]

Step 2. The user executes `search Singapore` command to search for all entries in TravelBuddy with `Singapore` in its name.
The user input will be passed into `LogicManager#execute()`, which in turn uses `TravelBuddyParser#parseCommand()`. Since the command is `search`, `SearchCommandParser#parse(arguments)` will be called to parse the arguments to be used in `SearchCommand`.
The parsed arguments will be compared to every entry in TravelBuddy and matching entries will be displayed.

Step 3. The filtered list is now displayed according to the requirements set by the user input as shown in <<Figure 4.2.1.4>> below.

[[UIsearchresults]]
.Application Interface displaying the results of `search Singapore` command.
image::UIsearchresults.png[width="800", caption="Figure 4.2.1.4: ", reftext="Figure 4.2.1.4"]

===== Search Rating Feature
The command word for search rating is `searchr` and is parsed by `TravelBuddyParser`. The arguments are then passed into `SearchRatingCommandParser`.

The rating arguments entered by the user are first checked for validity before being stored in a list of keywords and passed into `RatingContainsKeywordsPredicate`. The list is then converted into a stream and individually matched to the rating of each entry in TravelBuddy.

The search rating mechanism is facilitated by `SearchRatingCommand`, which extends `Command` with a predicate that specifies the conditions of the rating of the place to be chosen from TravelBuddy.

Given below is an example usage scenario and how the search rating mechanism behaves at each step.

Step 1. The user launches the application and sees the GUI with the user's list of places as shown in <<Figure 4.2.1.5>> below.

[[UIsearchrating]]
.GUI with user's list of places, prior to running `searchr 4` command.
image::UIsearchrating.png[width="800", caption="Figure 4.2.1.5: ", reftext="Figure 4.2.1.5"]

Step 2. The user executes `searchr 4` command to search for all entries in TravelBuddy with `4` as its rating.
The user input will be passed into `LogicManager#execute()`, which in turn uses `TravelBuddyParser#parseCommand()`. Since
the command is `searchr`, `SearchRatingCommandParser#parse(arguments)` will be called to parse the arguments to be
used in `SearchRatingCommand`. The arguments are checked for validity (i.e. rating value between 1 to 5) as seen in the code snippet below before being parsed.

[source, java]
String[] ratingKeywords = trimmedArgs.split("\\s+");
for (String rating : ratingKeywords) {
    if (!Rating.isValidRating(rating)) {
        throw new ParseException(String.format(Rating.MESSAGE_CONSTRAINTS,
             SearchRatingCommand.MESSAGE_USAGE));
    }
}
return new SearchRatingCommand(new RatingContainsKeywordsPredicate(Arrays.asList(ratingKeywords)));

The parsed arguments will be compared to every entry in TravelBuddy and matching entries will be displayed.

[NOTE]
The arguments for `searchr` range from 1 to 5. Non-integer values outside the range are not recognised by the application.

Step 3. The filtered list is now displayed according to the requirements set by the user input as shown in <<Figure 4.2.1.6>> below.

[[UIsearchratingresults]]
.Application Interface displaying the results of `searchr 4` command.
image::UIsearchratingresults.png[width="800", caption="Figure 4.2.1.6: ", reftext="Figure 4.2.1.6"]

===== Search Tags Feature
The command word for search tags is `searcht` and is parsed by `TravelBuddyParser`. The arguments are then passed into `SearchTagsCommandParser`.

The tags arguments entered by the user are stored in a list of keywords and passed into `TagsContainsKeywordsPredicate`, where the list is converted into a stream and individually matched to the tags of each entry in TravelBuddy.

The search tags mechanism is facilitated by `SearchTagsCommand`, which extends `Command` with a predicate that specifies the conditions of the tags of the place to be chosen from TravelBuddy.

Given below is an example usage scenario and how the search tags mechanism behaves at each step.

Step 1. The user launches the application and sees the GUI with the user's list of places as shown in <<Figure 4.2.1.7>> below.

[[UIsearchtags]]
.GUI with user's list of places, prior to running `searcht distillery` command.
image::UIsearchtags.png[width="800", caption="Figure 4.2.1.7: ", reftext="Figure 4.2.1.7"]

Step 2. The user executes `searcht distillery` command to search for all entries in TravelBuddy with `distillery`
as its tag. The user input will be passed into `LogicManager#execute()`, which in turn uses
`TravelBuddyParser#parseCommand()`. Since the command is `searcht`, `SearchTagsCommandParser#parse(arguments)`
will be called to parse the arguments to be used in `SearchTagsCommand`. The parsed arguments will be compared to every entry in TravelBuddy and matching entries will be displayed.

Step 3. The filtered list is now displayed according to the requirements set by the user input as shown in <<Figure 4.2.1.8>> below.

[[UIsearchtagsresults]]
.Application Interface displaying the results of `searcht distillery` command.
image::UIsearchtagsresults.png[width="800", caption="Figure 4.2.1.8: ", reftext="Figure 4.2.1.8"]

===== Search Country Feature
The command word for search country is `searchc` and is parsed by `TravelBuddyParser`. The arguments are then passed into `SearchCountryCommandParser`.

The country code arguments entered by the user are stored in a list of keywords and passed into `CountryCodeContainsKeywordsPredicate`, where the list is converted into a stream and individually matched to the country code of each entry in TravelBuddy.

The search country mechanism is facilitated by `SearchCountryCommand`, which extends `Command` with a predicate that specifies the conditions of the country code of the place to be chosen from TravelBuddy.

Given below is an example usage scenario and how the search country mechanism behaves at each step.

Step 1. The user launches the application and sees the GUI with the user's list of places as shown in <<Figure 4.2.1.9>> below.

[[UIsearchcountry]]
.GUI with user's list of places, prior to running `searchc JPN` command.
image::UIsearchcountry.png[width="800", caption="Figure 4.2.1.9: ", reftext="Figure 4.2.1.9"]

Step 2. The user executes `searchc SGP JPN` command to search for all entries in TravelBuddy with `SGP` or `JPN`
as its country. The `searchc` command will call `LogicManager#execute()`, which in turn uses
`TravelBuddyParser#parseCommand()`. Since the command is `searchc`, `SearchCountryCommandParser#parse(arguments)`
will be called to parse the arguments to be used in `SearchCountryCommand`. The arguments are then checked for validity (i.e. valid ISO-3166 country code).
The parsed arguments will be compared to every entry in TravelBuddy and matching entries will be displayed.
[NOTE]
The country code arguments for `searchc` must be valid 3-letter ISO-3166 country codes.

Step 3. The filtered list is now displayed according to the requirements set by the user input as shown in <<Figure 4.2.1.10>> below.

[[UIsearchcountryresults]]
.Application Interface displaying the results of `searchc JPN` command.
image::UIsearchcountryresults.png[width="800", caption="Figure 4.2.1.10: ", reftext="Figure 4.2.1.10"]

===== Search Year Feature
The command word for search year is `searchyear` and is parsed by `TravelBuddyParser`. The arguments are then passed into `SearchYearCommandParser`.

The year arguments entered by the user are stored in a list of keywords and passed into `YearContainsKeywordsPredicate`, where the list is converted into a stream and individually matched to the year of visit of each entry in TravelBuddy.

The search year mechanism is facilitated by `SearchYearCommand`, which extends `Command` with a predicate that specifies the conditions of the year of visit of the place to be chosen from TravelBuddy.

Given below is an example usage scenario and how the search year mechanism behaves at each step.

Step 1. The user launches the application and sees the GUI with the user's list of places as shown in <<Figure 4.2.1.11>> below.

[[UIsearchyear]]
.GUI with user's list of places, prior to running `searchyear 2016` command.
[#img-UIsearchyear]
image::UIsearchyear.png[width="800", caption="Figure 4.2.1.11: ", reftext="Figure 4.2.1.11"]

Step 2. The user executes `searchyear 2016` command to search for all entries in TravelBuddy with `2016`
as its year visited. The `searchyear` command will call `LogicManager#execute()`, which in turn uses
`TravelBuddyParser#parseCommand()`. Since the command is `searchyear`, `SearchYearCommandParser#parse(arguments)`
will be called to parse the arguments to be used in `SearchYearCommand`. The arguments are then checked for validity (i.e. valid year from 1900 to the current year).
The parsed arguments will be compared to every entry in TravelBuddy and matching entries will be displayed.
[NOTE]
The year arguments range from 1900 to the current year. A single year, multiple years or a range of years can be passed in as arguments.

Step 3. The filtered list is now displayed according to the requirements set by the user input as shown in <<Figure 4.2.1.12>> below.

[[UIsearchyearresults]]
.Application Interface displaying the results of `searchyear 2016` command.
image::UIsearchyearresults.png[width="800", caption="Figure 4.2.1.12: ", reftext="Figure 4.2.1.12"]

The activity diagram, <<Figure 4.2.1.13>>, below summarises what happens when a user inputs a search command:

[[SearchCommandActivityDiagram]]
.Activity Diagram showing the process flow when a search command is issued.
image::SearchCommandActivityDiagram.png[width="800", caption="Figure 4.2.1.13: ", reftext="Figure 4.2.1.13"]

==== Design Considerations

===== Aspect: Designing how search executes

Given below is a comparison between the alternatives of the `search` mechanism design.
[width="100%",cols="16%,<50%,<50%",options="header"]
|=======================================================================

|
|*Alternative 1 (current choice)*
|*Alternative 2*

|*Description*
|Matches entire keyword.
|Remove whitespaces and check if the place contains the argument string.

|*Pros*
|*Speed*: This approach is faster in processing speed and computationally less intensive. +
*Refined results*: This approach provides more refined results as it narrows down the search scope to the user's query.

|*Flexible*: This approach supports a search for partial keywords, so that users do not have to type the full keyword.

|*Cons*
|*Inflexible*: This approach is unable to support a search for partial keywords and may prove to be restrictive for certain users.
|*Unrefined results*: This approach provides a wider range of results, which may devolve into a messy clutter if the keyword is too general, defeating the purpose of filtering the list through search.
|=======================================================================

*Decision*: Alternative 1 of matching the entire keyword is adopted as it reduces processing time during keyword matching.
In addition, it narrows down the search options by only returning keywords that matches the search query, which is the main objective of the `search` feature.

===== Aspect: Data structure to support search commands

Given below is a comparison between the alternatives of the data structure used in `search`.
[width="100%",cols="16%,<50%,<50%",options="header"]
|=======================================================================

|
|*Alternative 1 (current choice)*
|*Alternative 2*

|*Description*
|Use a list to store the user input keywords and places.
|Use `HashMap` to map keywords to each place.

|*Pros*
|*Ease-of-implementation*: Easy for new Computer Science student undergraduates to understand, who are likely to be the new incoming developers of our project.
*Refined results*: This approach provides more refined results as it narrows down the search scope to the user's query.

|*Faster search*: Faster searching as HashMap lookup runs in O(1) time.

|*Cons*
|*Slower search*: This approach is less efficient as the entire list needs to be searched through.
|*Memory-consuming*. This approach requires more memory as a separate HashMap needs to be stored.
|=======================================================================
*Decision*: Alternative 1 of using a list is preferred as it uses less memory compared to alternative 2. Moreover, future contributors are likely to be student undergraduates, so a simple data structure would be more optimal for educational purposes.
// end::search[]

// tag::countrycode[]
=== Add Feature
The `add` command is used to add a place into TravelBuddy. The user can add the following details related to the
place: name, country code, date visited, rating, address, description, photo (Optional) and
Tag (Optional).

[NOTE]
The country code adheres to the three-letter ISO-3166 standard. The full list of country codes can be found
link:https://cs2103-ay1819s2-w11-3.github.io/main/CountryCodes.html[here].

==== Current Implementation
<<addSeqDiagram>> is a sequence of steps that illustrates the interaction between various classes when the `add`
command is
entered.
[[addSeqDiagram]]
[reftext="Figure 4.3.1"]
[caption="Figure 4.3.1: "]
.Execution sequence of the `add` command
image::AddCommandSequenceDiagram.PNG[width="800"]

`add n/NUS Computing cc/SGP dv/10/10/2017 r/3 d/My School a/13 Computing Drive,
117417 t/faculty`

1) The `String` user input is passed into the `LogicManager::execute` method of the LogicManager instance as the
only parameter.

2) The `LogicManager::execute` method calls `TravelBuddyParser::parseCommand` which receives the user input as a
parameter.

** The user input is formatted: the first `String` token is taken as the command word and the rest of the  String is
grouped as arguments to be used later by the `AddCommandParser`.
** From the command word, the `TravelBuddyParser` instance identifies the user input as an `add` command and
constructs an instance of `AddCommandParser`.

3) TravelBuddyParser calls the `AddCommandParser::parse` method. The `AddCommandParser` takes in the rest of the
string, which is
`n/NUS Computing cc/SGP dv/10/10/2017 r/3 d/My School a/13 Computing Drive, 117417 t/faculty`

** The string is tokenised to arguments based on their prefixes.

[source, java]
ArgumentMultimap argMultimap = ArgumentTokenizer.tokenize(args, PREFIX_NAME,
     PREFIX_COUNTRY_CODE, PREFIX_DATE_VISITED, PREFIX_RATING,
     PREFIX_DESCRIPTION, PREFIX_ADDRESS, PREFIX_PHOTO, PREFIX_TAG);

** A check is made on the presence of the relevant prefixes `n/`, `cc/`, `dv/`, `r/`, `d/`, `a/`, `p/` and `t/`.

** When the mandatory prefixes are not present, a `ParseException` will be thrown with an error message on the
proper
usage of
the `add` command.

[source,java]
// Mandatory fields in "add" command
 if (!arePrefixesPresent(argMultimap, PREFIX_NAME, PREFIX_COUNTRY_CODE,
     PREFIX_DATE_VISITED, PREFIX_ADDRESS, PREFIX_RATING, PREFIX_DESCRIPTION)
     || !argMultimap.getPreamble().isEmpty()) {
     throw new ParseException(String.format(MESSAGE_INVALID_COMMAND_FORMAT,
         AddCommand.MESSAGE_USAGE));
 }


** Otherwise, a `Place` object is constructed and used as a field in the creation of a `AddCommand` object.

4) The newly created `AddCommand` object is returned to back to the `LogicManager` instance through the
`AddCommandParser` and `TravelBuddyParser` objects.

5) Once the control is returned to the `LogicManager` object, it calls the `AddCommand::execute` method.

** The method takes in a Model object to access the application’s data context, the stored data of all places.

** The code snippet below shows the `AddCommand::execute` method.

[source,java]
 public CommandResult execute(Model model, CommandHistory history)
     throws CommandException {
     requireNonNull(model);
     if (model.hasPlace(toAdd)) {
         throw new CommandException(MESSAGE_DUPLICATE_PLACE);
     }
     model.addPlace(toAdd);
     model.commitTravelBuddy();
     return new CommandResult(String.format(MESSAGE_SUCCESS, toAdd));
 }

** A check is made on whether the place already exists in TravelBuddy. If it already exists,
a `CommandException` will be thrown with an error message on the duplicate entry of the place.

6) The `Place` data is added into TravelBuddy.

** Here the `Model::addPlace` method is called, and it subsequently calls the `TravelBuddy::addPlace` method.
** Following which the `Model::commitTravelBuddy` method is called.

7) The `AddCommand::execute` execution completes by returning a new CommandResult that contains a success message to
its calling method which is `LogicManager::execute`.

8) Finally, the `CommandResult` is returned to the caller of `LogicManager::execute` and the execution sequence ends.

===== Add Command
Given below is an example usage scenario and what the user will see in the GUI.

The user launches the application and enters the full add command `add n/Raffles Hotel cc/SGP dv/05/05/2016 t/hotel d/This place is lovely a/Raffles Road r/5 t/staycation
117417 t/faculty`. TravelBuddy will start executing the steps mentioned in
<<addSeqDiagram>> and the output is shown below in <<output>>.

[[output]]
[reftext="Figure 4.3.2"]
[caption="Figure 4.3.2: "]
image::addCommand.png[width="400"]


[NOTE]
The command `add` is in lower-case. Mixed-case or upper-case commands are not recognised by TravelBuddy.


==== Design Considerations

===== Aspect: Data structure to store Country Codes

[width="100%",cols="16%,<50%,<50%",options="header"]
|=======================================================================

|
|*Alternative 1 (current choice)*
|*Alternative 2*

|*Description*
|Use `enum` specified in `java.util.Locales`.
|Create a data structure containing only the top 30 commonly traveled countries in the world.

|*Pros*
|*Ease-of-use*. This approach simply requires the importing of `java.util.Locales` to get the country codes. +
*Comprehensive*. `java.util.Locales` contains all of the 250 three-letter country codes as specified in ISO-3166.

|*Fast*. This approach is computationally less intensive than Alternative 1. This is because there are only 30 country
codes in the data structure.

|*Cons*
|*Slightly slow*. This approach is computationally more intensive than Alternative 1. This is because there are 250
country codes to search from.

|*Tedious*. This approach requires the coder to search for the top 30 visited countries in the world and type out all
 the 30, three-letter country codes as specified in ISO-3166. +
*Not User-friendly*. If the user visited a country that is not in the top 30 list of countries visited, the user
would not be able to add it into TravelBuddy.

|=======================================================================

*Decision:* Alternative 1. Alternative 2 may not fulfill all of the user requirements of adding any country code, but Alternative 1 does.  Alternative 1's speed is only slightly slower than Alternative 2.


// end::countrycode[]

// tag::photosFeature[]

=== Photos Feature

The Photo feature gives users the ability to attach an existing image file to any `Place` object,
which is then displayed in the `ExpandedPlacePanel` when the `select` command is called on a particular Place.

==== Current Implementation

This feature is currently integrated as part of the `add` and `edit` commands. It works by accepting the user-entered
absolute file path of the image as an `add` or `edit` command parameter, specified by the prefix `p/`.

<<Figure 4.4.1.1>> below is a sequence of steps, illustrating the interaction between various classes when the add command is
used to include a photo with a newly created place.

*Step 1:* The user enters the command `add n/Himeiji Castle cc/JPN dv/15/12/2017 r/5 d/Wow.
a/Kyoto t/castle p/C:\Users\Shaun\Pictures\castle-photo.jpg`.

*Step 2 - 5:* Identical to `add` command sequence steps 2 - 5, please refer to <<Add Feature>> for details

*Step 6:* The `AddCommandParser` interprets the arguments, and checks the file path input using `ParserUtil.parsePhoto()`.

*Step 7:* `parsePhoto()` then trims any leading whitespaces. It also trims a single leading and trailing double quotation mark `"`.
This is for ease of use with the Windows 10 File Explorer *Copy Path* Home menu function, which returns the filepath of the selected file
wrapped with double quotation marks `"`.

*Step 8.1:* As the `photo` parameter is optional for `add` command, if photo prefix `p/` is not used, `AddCommandParser`
calls the 2nd overloaded `Place()` constructor to create a `Place` with a special string `EMPTY_PHOTO_PATH` in the `Photo` attribute.

*Step 8.2:*

* If photo prefix `p/` is used, he validity of the filepath is then checked with the `Photo.isValidPhotoFilepath()` method.
The method relies on using `ImageIO.read()` to try opening the file using the provided `filepath` string.
If the filepath is invalid or the file cannot be opened, then `ImageIO.read()` throws a `IOException`.
The exception is caught, control returns to `parsePhoto()` and a `ParseException is thrown`.

[source, java]
`    public static boolean isValidPhotoFilepath(String test) {
        if (!(test instanceof String)) {
            throw new NullPointerException();
        }
        try {
            File testPhoto = new File(test);
            Image image = ImageIO.read(testPhoto);
            FileInputStream testStream = new FileInputStream(testPhoto);
            if (image == null) {
                System.out.println("The file " + testPhoto + " could not be opened, it is not an image");
                return false;
            }
        } catch (IOException e) {
            return false;
        }
        return true;
    }`

* Else, control returns to `parseUtil.parsePhoto()`. It uses the all-parameter `Place()` constructor to create
a `Place` object, using the `Photo` parameter and other parameters.

[NOTE]
A valid filepath must be an absolute file path; it starts with the drive-letter (eg. `C:\\`), and ends with the file name and extension (eg. `castle-photo.jpg`).
Supported filepaths are `.jpg` `.png` and `.bmp`, which are filepaths supported by `ImageIO.read()` and the Java `Image` class.

*Step 9:* When the `select` command is executed, the UI component `ExpandedPlacePanel` receives the `Place` object. It then uses the `photo.filepath` attribute to create a
JavaFX `Image` object, which is then displayed in a `ImageView` panel at the top of `ExpandedPlacePanel` using the `setImage()` method.

[[AddPhotoActivityDiagram]]
[reftext="Figure 4.4.1.1"]
[caption="Figure 4.4.1.1: "]
.Activity diagram for photo feature
image::AddPhotoActivityDiagram.PNG[width="800"]

===== Example: Using `add` to include a photo

Given below is an example usage scenario and what the user will see in the GUI.

Step 1.Input `add n/Himeiji Castle cc/JPN dv/15/12/2017 r/5 d/Wow. a/Kyoto t/castle p/C:\Users\Michael\Pictures\castle-photo.jpg`

[[addPhotoBefore]]
[reftext="Figure 4.4.1.2"]
[caption="Figure 4.4.1.2: "]
.Before the `add` command is executed
image::addPhotoBefore.png[width="800"]

Step 2. The user inputs `selects 4`.

[[addPhotoAfter]]
[reftext="Figure 4.4.1.3"]
[caption="Figure 4.4.1.3: "]
.After the `add` command is executed and the newly added Place "Himeiji Castle" is selected
image::addPhotoAfter.png[width="800"]

==== Design Considerations

===== Decision: What type of file path input should the `add` and `edit` command accept for the photo parameter (prefix `p/`)?

[width="100%",cols="16%,<50%,<50%",options="header"]
|=======================================================================

|
|*Implementation 1: Absolute Filepath +
(current choice)*
|*Implementation 2: Filename and Extension Only*

|*Description*
|Accept the entire absolute file path of the image to be added/replaced
|Accept only file name and file extension of the image to be added/replaced, but requiring the images to be located in the
directory of the JAR executable, or some other pre-defined directory.

|*Pros*
|*Ease-of-use*. This approach is more user friendly when used together with Windows 10 File Explorer `Copy Path` function.

|*Scalability*. This approach is does not require images to be copied or moved from their existing directory to a new directory. Instead, by using
`Alt-Tab`, Windows 10 File Explorer `Copy Path` function, `Ctrl-C` + `Ctrl-V`, and the `edit` command, users can quickly attach multiple photos to existing places.

|*Cons*
|*Ease-of-use*. This approach is less user-friendly as users will  have to manually type in the name and extension of each image file added, +
or otherwise rename the file to `Ctrl-C` + `Ctrl-V` the file name, and manually type in the extension.

|*Scalability*. For a large number of image files, this approach requires the user spent extra time moving files from their existing directory to
the new pre-specified directory. If moving files is not an option, then addition storage space is required for all the copied files. +

|=======================================================================


// end::photosFeature[]


// tag::chartFeature[]
=== Chart Feature

The Chart feature displays to users three different charts in TravelBuddy. They are:

* The Number of Places Visited by Rating Category
* The Number of Places Visited by Year
* The Number of Places Visited by Country

The Chart feature is activated in TravelBuddy by default when the application launches. Alternatively, the `generate` command is also used to generate the charts. The `generate` command does not require any parameters.

[TIP]
Instead of typing `generate`, you can simply type the shortcut `g`.

==== Current Implementation

*Logic:* The `generate` mechanism is executed by `GenerateCommand`, which extends from `Command`. A code snippet is shown below:

[source,java]
----
include::{sourceDir}/seedu/travel/logic/commands/GenerateCommand.java[tags=execute,indent=1]
----

In the snippet, the operations implemented are:

. `Model#setChartDisplayed(chartDisplayed)` - Signals to the UI to display the charts.
. `Model#commitTravelBuddy()` - Saves the current TravelBuddy state from its history.
. `Model#getFilteredPlaceList()` - Verifies if the list is empty.

These operations are exposed in the `Model` interface as `Model#setChartDisplayed(chartDisplayed)`, `Model#commitTravelBuddy()` and `Model#getFilteredPlaceList()`.

*Model:* The chart generation mechanism is facilitated by `VersionedTravelBuddy`, which extends from `TravelBuddy`, as seen in the Model Class Diagram in <<ModelClassDiagram>>.

For this section on Charts, the focus is on the <<class-diagram, class diagram>> as seen in <<chartOopDiagramFigure>>. The step-by-step explanation of the class diagram can be found below:

. The `ModelManager` is a container for a `VersionedTravelBuddy` object.
. VersionedTravelBuddy consists of a `UniquePlaceList` object.
. `UniquePlaceList` is a container for one or more `ChartBook` objects and for one or more `Place` object.
. `ChartBook` consists of a `CountryChartList` object, a `RatingChartList` object and a `YearChartList` object.
. `countryChartList` is a container for one or more `CountryChart` objects. Similarly, `ratingChartList` is a container for one or more `RatingChart` objects and `yearChartList` is a container for one or more `YearChart` objects.
. `CountryChart` consists of a `CountryCode` object and a `Total` object. Similarly, `RatingChart` consists of a `Rating` object and a `Total` object and `YearChart` consists of a `Year` object and a `Total` object.

[[chartOopDiagramFigure]]
.OOP Diagram
image::Chart_ModelClassBetterOopDiagram.png[width="590", caption="Figure 4.4.1: ", reftext="Figure 4.4.1"]

*Logic & Model Interaction:* Having discussed Logic and Model, we can now model the workflow of the `generate` command. This can be accomplished using an <<activity-diagram, activity diagram>>, as seen in <<GenerateCommandActivityDiagram>>.

[[GenerateCommandActivityDiagram]]
.Activity Diagram for the `generate` command
image::GenerateCommandActivityDiagram.png[width="370", caption="Figure 4.4.2: ", reftext="Figure 4.4.2"]

Additionally, we want to be able to capture the interaction between multiple objects for the `generate` command. This can be accomplished using a <<sequence-diagram, sequence diagram>>, as seen in <<GenerateCommandSeqDiagramFigure>> below. The step-by-step explanation of the sequence diagram is as follows:

. The user enters the command `generate` without any parameters.
. The command is processed by the Logic component, which will then call `LogicManager#execute()`.
. The `GenerateCommand#execute()` method is invoked.
. The `Model#setChartDisplayed()` method is invoked with the argument `true`. The `Model#commitTravelBuddy()` method is also invoked.
. The `TravelBuddy#commitTravelBuddy()` method is invoked by `Model`.
. The `ChartBook#commitChart()` method is invoked by `TravelBuddy`.
. A result object is returned.



[[GenerateCommandSeqDiagramFigure]]
.Sequence Diagram for the `generate` command
image::GenerateCommandSeqDiagram.png[width="700", caption="Figure 4.4.3: ", reftext="Figure 4.4.3"]

*Storage:* The Chart's storage is handled by `JsonChartBookStorage`, which implements from `ChartBookStorage`. The three main data-storage methods it implements are:

* `saveCountryChart(filePath)` - Saves the countries data into a JSON file.
* `saveRatingChart(filePath)` - Saves the ratings data into a JSON file.
* `saveYearChart(filePath)` - Saves the years data into a JSON file.

As an example, a code snippet for `saveCountryChart(filePath)` is shown below.

[source,java]
----
include::{sourceDir}/seedu/travel/storage/JsonChartBookStorage.java[tags=saveCountryChart,indent=1]
----

In the snippet, a third-party library called Gson was used to convert Java Objects into JSON and back. The Gson API can be found https://www.javadoc.io/doc/com.google.code.gson/gson/2.8.5[here]. A step-by-step explanation is as follows:

. `saveCountryChart` accepts a `ReadOnlyCountryChart` object, which supplies data for the Country Chart, and a `Path` object, which specifies the file path for the `FileWriter` to write into.
. Both objects are checked by `requireAllNonNull` to make sure they are not empty.
. A `Gson` object is instantiated using the `GsonBuilder#setPrettyPrinting()#create()` object.
. A `FileWriter` object is instantiated with the `Path` object as its parameter.
. Assuming there are no exceptions, `Gson#toJson()` object will serialize the `ReadOnlyCountryChart` data as a `JsonObject` and place the stream on `FileWriter`.
. The `FileWriter#flush()` will flush the stream.
. If an `IOException` occurs, a warning message will be displayed by the `Logger#warning` object.

==== Generate Command

*Preconditions:* Given below is a list of preconditions that must be met for the `generate` command to work:

* By default, the charts are automatically generated each time TravelBuddy loads.
* The `generate` command always triggers the display of all three charts.
* The charts always update themselves in real-time. +
_Example:_ When a place is added via the `add` command, the charts are automatically updated so that no `generate` command is necessary.
* The chart will not display anything when the list is empty.
* You can type in any parameters after the `generate` command, TravelBuddy will simply ignore them.

*Example:* Given below is an example usage scenario and what the user will see in the GUI.

*Step 1:* By default, the charts are displayed when TravelBuddy launches. To navigate away from the charts, type in `select 1`. +
*Outcome:* The first index in the place list will be selected and displayed on the right-hand side of the panel..

*Step 2:* Type in `generate` to generate the charts.. +
*Outcome:* The charts will be displayed on the right-hand side of the panel..

==== Design Considerations

===== Aspect: How Chart Generation Executes

[width="100%",cols="16%,<50%,<50%",options="header"]
|=======================================================================

|
|*Alternative 1 (current choice)*
|*Alternative 2*

|*Description*
|Updates the charts both in real-time and when the `generate` command is used.
|Updates the charts only when the `generate` command is used.

|*Pros*
|*Ease-of-use*. This approach is more user-friendly, as users do not need to type an additional `generate` command after changes are made to the Place list. +
*Accuracy*. This approach is more accurate as the charts reflect the latest changes regardless of whether the user types the `generate` command.

|*Scalability*. This approach is computationally less intensive, as the charts are only generated when required.

|*Cons*
|*Scalability*. This approach is computationally more intensive, especially when the Place list is huge, as all three charts need to be regenerated every time a change is detected.
|*Ease-of-use*. This approach is Less user-friendly as users will need to type the `generate` command for the charts to reflect the changes made to the Place list. +
*Accuracy*. This approach is less accurate as the charts does not reflect the latest changes until the user types the `generate` command.

|*Example*
|As shown in <<Generate_BeforeEditAfterEdit>>, before the `edit 1 cc/USA` command was executed, the chart did not have a separate bar for USA. After the command was executed, the chart updated in real-time to include a bar for USA. All this was done without invoking the `generate` command.
|N.A.
|=======================================================================

*Decision:* Alternative 1, which is to update the charts in real-time, was adopted as it promotes ease-of-use, so users are not required to type in an additional `generate` command whenever changes are made to the Place list. Moreover, Alternative 1 is the more accurate option of the two, as the chart reflects the latest changes even if the user forgets to type the `generate` command.

[[Generate_BeforeEditAfterEdit]]
.A comparison before and after the `edit` command was executed
image::Generate_BeforeEditAfterEdit.png[width="800", caption="Figure 4.4.4: ", reftext="Figure 4.4.4"]
//end::chartFeature[]

=== Logging

We are using `java.util.logging` package for logging. The `LogsCenter` class is used to manage the logging levels and
logging destinations.

* The logging level can be controlled using the `logLevel` setting in the configuration file (See
<<Implementation-Configuration>>)
* The `Logger` for a class can be obtained using `LogsCenter.getLogger(Class)` which will log messages according to
the specified logging level
* Currently log messages are output through: `Console` and to a `.log` file.

*Logging Levels*

* `SEVERE` : Critical problem detected which may possibly cause the termination of the application
* `WARNING` : Proceed with caution
* `INFO` : Information showing the noteworthy actions by the App
* `FINE` : Details that is not usually noteworthy but may be useful in debugging e.g. print the actual list instead
of just its size

[[Implementation-Configuration]]
=== Configuration

Certain properties of the application can be controlled (e.g user prefs file location, logging level) through the
configuration file (default: `config.json`).

== Documentation

We use asciidoc for writing documentation.

[NOTE]
We chose asciidoc over Markdown because asciidoc, although a bit more complex than Markdown, provides more
flexibility in formatting.

=== Editing Documentation

See <<UsingGradle#rendering-asciidoc-files, UsingGradle.adoc>> to learn how to render `.adoc` files locally to
preview the end result of your edits. Alternatively, you can download the AsciiDoc plugin for IntelliJ, which allows
you to preview the changes you have made to your `.adoc` files in real-time.

=== Publishing Documentation

See <<UsingTravis#deploying-github-pages, UsingTravis.adoc>> to learn how to deploy GitHub Pages using Travis.

=== Converting Documentation to PDF Format

We use https://www.google.com/chrome/browser/desktop/[Google Chrome] for converting documentation to PDF format, as
Chrome's PDF engine preserves hyperlinks used in webpages.

Here are the steps to convert the project documentation files to PDF format.

.  Follow the instructions in <<UsingGradle#rendering-asciidoc-files, UsingGradle.adoc>> to convert the AsciiDoc
files in the `docs/` directory to HTML format.
.  Go to your generated HTML files in the `build/docs` folder, right click on them and select `Open with` -> `Google
 Chrome`.
.  Within Chrome, click on the `Print` option in Chrome's menu.
.  Set the destination to `Save as PDF`, then click `Save` to save a copy of the file in PDF format. For best
results, use the settings indicated in the screenshot below.

.Saving documentation as PDF files in Chrome
image::chrome_save_as_pdf.png[width="300"]

[[Docs-SiteWideDocSettings]]
=== Site-wide Documentation Settings

The link:{repoURL}/build.gradle[`build.gradle`] file specifies some project-specific https://asciidoctor
.org/docs/user-manual/#attributes[asciidoc attributes] which affects how all documentation files within this project
are rendered.

[TIP]
Attributes left unset in the `build.gradle` file will use their *default value*, if any.

[cols="1,2a,1", options="header"]
.List of site-wide attributes
|===
|Attribute name |Description |Default value

|`site-name`
|The name of the website.
If set, the name will be displayed near the top of the page.
|_not set_

|`site-githuburl`
|URL to the site's repository on https://github.com[GitHub].
Setting this will add a "View on GitHub" link in the navigation bar.
|_not set_

|`site-seedu`
|Define this attribute if the project is an official SE-EDU project.
This will render the SE-EDU navigation bar at the top of the page, and add some SE-EDU-specific navigation items.
|_not set_

|===

[[Docs-PerFileDocSettings]]
=== Per-file Documentation Settings

Each `.adoc` file may also specify some file-specific https://asciidoctor.org/docs/user-manual/#attributes[asciidoc
attributes] which affects how the file is rendered.

Asciidoctor's https://asciidoctor.org/docs/user-manual/#builtin-attributes[built-in attributes] may be specified and
used as well.

[TIP]
Attributes left unset in `.adoc` files will use their *default value*, if any.

[cols="1,2a,1", options="header"]
.List of per-file attributes, excluding Asciidoctor's built-in attributes
|===
|Attribute name |Description |Default value

|`site-section`
|Site section that the document belongs to.
This will cause the associated item in the navigation bar to be highlighted.
One of: `UserGuide`, `DeveloperGuide`, ``LearningOutcomes``{asterisk}, `AboutUs`, `ContactUs`

_{asterisk} Official SE-EDU projects only_
|_not set_

|`no-site-header`
|Set this attribute to remove the site navigation bar.
|_not set_

|===

=== Site Template

The files in link:{repoURL}/docs/stylesheets[`docs/stylesheets`] are the https://developer.mozilla.org/en-US/docs/Web/CSS[CSS stylesheets] of the site.
You can modify them to change some properties of the site's design.

The files in link:{repoURL}/docs/templates[`docs/templates`] controls the rendering of `.adoc` files into HTML5.
These template files are written in a mixture of https://www.ruby-lang.org[Ruby] and http://slim-lang.com[Slim].

[WARNING]
====
Modifying the template files in link:{repoURL}/docs/templates[`docs/templates`] requires some knowledge and
experience with Ruby and Asciidoctor's API.
You should only modify them if you need greater control over the site's layout than what stylesheets can provide.
The SE-EDU team does not provide support for modified template files.
====

[[Testing]]
== Testing

=== Running Tests

There are three ways to run tests.

[TIP]
The most reliable way to run tests is the 3rd one. The first two methods might fail some GUI tests due to
platform/resolution-specific idiosyncrasies.

*Method 1: Using IntelliJ JUnit test runner*

* To run all tests, right-click on the `src/test/java` folder and choose `Run 'All Tests'`
* To run a subset of tests, you can right-click on a test package, test class, or a test and choose `Run 'ABC'`

*Method 2: Using Gradle*

* Open a console and run the command `gradlew clean allTests` (Mac/Linux: `./gradlew clean allTests`)

[NOTE]
See <<UsingGradle#, UsingGradle.adoc>> for more info on how to run tests using Gradle.

*Method 3: Using Gradle (headless)*

Thanks to the https://github.com/TestFX/TestFX[TestFX] library we use, our GUI tests can be run in the _headless_ mode. In the headless mode, GUI tests do not show up on the screen. That means the developer can do other things on the Computer while the tests are running.

To run tests in headless mode, open a console and run the command `gradlew clean headless allTests` (Mac/Linux: `./gradlew clean headless allTests`)

=== Types of Tests

We have two types of tests:

.  *GUI Tests* - These are tests involving the GUI. They include,
.. _System Tests_ that test the entire App by simulating user actions on the GUI. These are in the `systemtests` package.
.. _Unit tests_ that test the individual components. These are in `seedu.travel.ui` package.
.  *Non-GUI Tests* - These are tests not involving the GUI. They include,
..  _Unit tests_ targeting the lowest level methods/classes. +
e.g. `seedu.travel.commons.StringUtilTest`
..  _Integration tests_ that are checking the integration of multiple code units (those code units are assumed to be
 working). +
e.g. `seedu.travel.storage.StorageManagerTest`
..  Hybrids of unit and integration tests. These test are checking multiple code units as well as how the are
connected together. +
e.g. `seedu.travel.logic.LogicManagerTest`


=== Troubleshooting Testing
**Problem: `HelpWindowTest` fails with a `NullPointerException`.**

* Reason: One of its dependencies, `HelpWindow.html` in `src/main/resources/docs` is missing.
* Solution: Execute Gradle task `processResources`.

== Dev Ops

=== Build Automation

See <<UsingGradle#, UsingGradle.adoc>> to learn how to use Gradle for build automation.

=== Continuous Integration

We use https://travis-ci.org/[Travis CI] and https://www.appveyor.com/[AppVeyor] to perform _Continuous Integration_ on our projects. See <<UsingTravis#, UsingTravis.adoc>> and <<UsingAppVeyor#, UsingAppVeyor.adoc>> for more details.

=== Coverage Reporting

We use https://coveralls.io/[Coveralls] to track the code coverage of our projects. See <<UsingCoveralls#, UsingCoveralls.adoc>> for more details.

=== Documentation Previews
When a pull request has changes to asciidoc files, you can use https://www.netlify.com/[Netlify] to see a preview of how the HTML version of those asciidoc files will look like when the pull request is merged. See <<UsingNetlify#, UsingNetlify.adoc>> for more details.

=== Making a Release

Here are the steps to create a new release.

.  Update the version number in link:{repoURL}/src/main/java/seedu/travel/MainApp.java[`MainApp.java`].
.  Generate a JAR file <<UsingGradle#creating-the-jar-file, using Gradle>>.
.  Tag the repo with the version number. e.g. `v0.1`
.  https://help.github.com/articles/creating-releases/[Create a new release using GitHub] and upload the JAR file you created.

=== Managing Dependencies

A project often depends on third-party libraries. For example, TravelBuddy depends on the https://github.com/FasterXML/jackson[Jackson library] for JSON parsing. Managing these _dependencies_ can be automated using Gradle. For example, Gradle can download the dependencies automatically, which is better than these alternatives:

[loweralpha]
. Include those libraries in the repo (this bloats the repo size)
. Require developers to download those libraries manually (this creates extra work for developers)

[appendix]
== Product Scope

*Target user profile*:
The target audience that we have identified are stated below.

* The user has a need to manage a significant number of places
* The user prefers desktop apps over other types
* The user can type fast
* The user prefers typing over mouse input
* The user is reasonably comfortable using CLI apps

*Value proposition*: Manage contacts faster than a typical mouse/GUI driven app

// tag::user-stories[]
[appendix]
== User Stories

The priority of <<user-stories, user stories>> are divided into three categories:

* High (must have) - `* * *`
* Medium (nice to have) - `* *`
* Low (unlikely to have) - `*`

[width="100%", cols="8%,8%,<30%,<50%", options="header"]
.User Stories
|=======================================================================
|Priority
|As a ...
|I want to ...
|So that ...

|`* * *`
|user
|search places by their names
|I can quickly retrieve information about that place

|`* * *`
|user
|keep track of all the places I have visited
|I can easily search for them in the future

|`* * *`
|user
|rate the places I have visited
|I know which places I want to revisit

|`* * *`
|user
|be able to search for places by ratings
|I can recommend the highly-rated places to others and avoid the lowly-rated ones

|`* * *`
|user
|be able to search for places by countries
|I can plan for future trips

|`* * *`
|user
|search places by their tag(s)
|I can quickly compile a list of places with related tags

|`* *`
|user
|know the countries and continents that I have not visited
|I may visit them in future

|`* *`
|user
|see a graphical representation of the places I have visited
|I can plan which country to visit next

|`* *`
|user
|to know the number of times I have revisited a place
|I know which places are popular for me

|`* *`
|user
|search for the places I have visited by years
|I am able to see which places I have visited in by year

|`*`
|user
|have a map view indicating all of the places I have visited
|I can quickly find out the places by countries I have visited in a user-friendly way

|`*`
|user
|I want to get the locations of highly-rated places in my vicinity
|find a place to visit
|=======================================================================
// end::user-stories[]

// tag::use-cases[]
[appendix]
== Use Cases

For all <<use-cases, use cases>> below, the *System* is the `TravelBuddy` and the <<actor, *Actor*>> is the `user`,
unless specified otherwise.

[discrete]
=== Use case: Deleting a place

<<mss, *MSS*>>

. User requests to list places
. TravelBuddy shows a list of places
. User requests to delete a specific place in the list
. TravelBuddy deletes the place
+
Use case ends.

<<extension, *Extensions*>>

[none]
* 2a. The list is empty.
+
Use case ends.

* 3a. The given index is invalid.
+
[none]
** 3a1. TravelBuddy shows an error message "The place index provided is invalid".
+
Use case resumes at step 2.

* 3b. The given command is invalid.
+
[none]
** 3b1. TravelBuddy shows an error message "Unknown command".
+
Use case resumes at step 2.

[discrete]
=== Use case: Search for a place

<<mss, *MSS*>>

. User requests to list places
. TravelBuddy shows a list of places
. User searches for a place with a specific word
. TravelBuddy displays all places with the specified word.
+
Use case ends.

<<extension, *Extensions*>>

[none]
* 2a. The list is empty.
+
Use case ends.

* 3a. The given word is not found.
+
[none]
** 3a1. TravelBuddy shows an error message "0 places listed!".
+
Use case resumes at step 2.

* 3b. The given command is invalid.
+
[none]
** 3b1. TravelBuddy shows an error message "Unknown command".
+
Use case resumes at step 2.

[discrete]
=== Use case: Edits a place

<<mss, *MSS*>>

. User requests to list places
. TravelBuddy shows a list of places
. User edits a place with a specified index and a specified parameter.
. TravelBuddy identifies the place and updates the changes on the specified parameter.
+
Use case ends.

<<extension, *Extensions*>>

[none]
* 2a. The list is empty.
+
Use case ends.

* 3a. The given index is invalid.
+
[none]
** 3a1. TravelBuddy shows an error message "Invalid command format!".
+
Use case resumes at step 2.

* 3b. The given prefix is invalid.
+
[none]
** 3b1. TravelBuddy shows an error message "Invalid command format!".
+
Use case resumes at step 2.

* 3c. The given parameter is invalid.
+
[none]
** 3c1. TravelBuddy shows an error message depending on the parameter.
+
Use case resumes at step 2.

* 3d. The given command is invalid.
+
[none]
** 3d1. TravelBuddy shows an error message "Unknown command".
+
Use case resumes at step 2.
// end::use-cases[]

[appendix]
== Non-Functional Requirements

The non-functional requirements of the system are listed below:

.  *Operating System (OS) Compatability:* Should work on any <<mainstream-os, mainstream OS>> as long as it has Java `9` or higher installed.
.  *Storage Requirements:* Should store up to 1,000 places without a noticeable sluggishness in performance for typical usage.
.  *Usage Efficiency:* A user with above average typing speed for regular english text (i.e. not code, not system admin commands) should be able to accomplish most of the tasks faster using commands than using the mouse.
.  *Constraints:* Should be backward compatible with data produced by earlier versions of the system;
.  *Technical Requirements:* Should work on both 32-bit and 64-bit environments.
.  *Speed Requirements:* Should respond within two seconds.
.  *Quality Requirements:* Should be usable by a novice who has never used a travel log

[appendix]
== Glossary

[width="100%", cols="20%,<80%", options="header"]
.A List of Terms Used in this Developer Guide
|=======================================================================
|Terms
|Definitions

|[[activity-diagram]]
*Activity Diagram*
|Activity diagrams are diagrams that can model workflows. Activity diagrams are the UML equivalent of flow charts.

|[[actor]]
*Actor*
|An actor (in a use case) is a role played by a user. An actor can be a human or another system. Actors are not part of the system; they reside outside the system.

|[[class-diagram]]
*Class Diagram*
|Class diagrams describe the structure (but not the behavior) of an OOP solution.

|[[extension]]
*Extension*
|Extensions are "add-on"s to the MSS that describe exceptional or alternative flow of events. They describe variations of the scenario that can happen if certain things are not as expected by the MSS.

|[[ide]]
*Integrated Development Environment*
|Integrated Development Environment (IDE) is a software application that provides comprehensive facilities to computer programmers for software development.

|[[jdk]]
*Java Development Kit*
|Java Development Kit (JDK) is a software development environment used for developing Java applications and applets.

|[[mainstream-os]]
*Mainstream OS*
|Some mainstream operating systems include Windows, Linux, Unix and OS-X.

|[[mss]]
*MSS*
|Main Success Scenario (MSS) describes the most straightforward interaction for a given use case, which assumes that nothing goes wrong.

|[[sequence-diagram]]
*Sequence Diagram*
|Sequence diagrams capture the interactions between multiple objects for a given scenario.

|[[use-cases]]
*Use Case*
|A use case is a description of a set of sequences of actions, including variants, that a system performs to yield an observable result of value to an actor.

|[[user-stories]]
*User Story*
|User stories are short, simple descriptions of a feature told from the perspective of the person who desires the new capability, usually a user or customer of the system.

|=======================================================================


[appendix]
== Instructions for Manual Testing

Given below are instructions to test the app manually.

[NOTE]
These instructions only provide a starting point for testers to work on. Testers are expected to do more _exploratory_
 testing.

*Launching and Shutdown*

. Initial launch

.. Download the jar file and copy into an empty folder
.. Double-click the jar file +
   Expected: Shows the GUI with a set of sample contacts. The window size may not be optimum.

. Saving window preferences

.. Resize the window to an optimum size. Move the window to a different location. Close the window.
.. Re-launch the app by double-clicking the jar file. +
   Expected: The most recent window size and location is retained.


*Deleting a Place*

. Deleting a place while all places are listed

.. Prerequisites: List all places using the `list` command. Multiple places in the list.
.. Test case: `delete 1` +
   Expected: First contact is deleted from the list. Details of the deleted contact shown in the status message. Timestamp in the status bar is updated.
.. Test case: `delete 0` +
   Expected: No place is deleted. Error details shown in the status message. Status bar remains the same.
.. Other incorrect delete commands to try: `delete`, `delete x` (where x is larger than the list size)  +
   Expected: Similar to previous.<|MERGE_RESOLUTION|>--- conflicted
+++ resolved
@@ -135,11 +135,11 @@
 
 The rest of TravelBuddy consists of four components.
 
-<<<<<<< HEAD
-* <<Design-Ui,*`UI`*>>: The UI of TravelBuddy.
-=======
+
+
+
 * <<Design-Ui,*`UI`*>>: The User Interface (UI) of the App.
->>>>>>> 202cd9a6
+
 * <<Design-Logic,*`Logic`*>>: The command executor.
 * <<Design-Model,*`Model`*>>: Holds the data of TravelBuddy in-memory.
 * <<Design-Storage,*`Storage`*>>: Reads data from, and writes data to, the hard disk.
@@ -217,13 +217,9 @@
 ** `PlaceListCard`: Labels for the Display index and Place data fields (`CountryCode`, `Rating` etc.) in a VBox the left,
 Labels that display Name and actual Place data (`CountryCode`, `Rating` etc) in a VBox on the right
 
-<<<<<<< HEAD
-* RightParentPanel: Parent panel for both `DisplayListPanel` and `ExtendedPlacePanel`,
+
+* RightParentPanel: Parent panel for both `ChartListPanel` and `ExpandedPlacePanel`,
 contains helper methods for switching functionality, interacts with `Model` and `Logic`
-=======
-* `RightParentPanel`: Parent panel for both `DisplayListPanel` and `ExtendedPlacePanel`,
-contains helper methods for switching functionality, interacts with model and logic
->>>>>>> 202cd9a6
 
 ** `ChartListPanel`: Parent panel for analytics of all Places, the `generate` command displays this panel
 
